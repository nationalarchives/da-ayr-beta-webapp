import uuid
from datetime import datetime
from unittest.mock import patch

import pytest
import werkzeug
from flask.testing import FlaskClient
from sqlalchemy import exc

from app.main.db.models import Body, db
from app.main.db.queries import (
    browse_data,
    fuzzy_search,
    get_file_metadata,
    get_user_accessible_transferring_bodies,
)
from app.tests.factories import (
    ConsignmentFactory,
    FileFactory,
    FileMetadataFactory,
)
from app.tests.mock_database import create_multiple_test_records

per_page = 5


class TestFuzzySearch:
    def test_fuzzy_search_blank_query_parameter(self, client: FlaskClient):
        """
        Given a query string not provided
        When fuzzy_search is called with it
        Then None is returned
        """

        query = ""
        result = fuzzy_search(query, page=1, per_page=per_page)
        assert result is None

    def test_fuzzy_search_no_results(self, client: FlaskClient):
        """
        Given a query string that does not match any field in any file object
            in the database
        When fuzzy_search is called with it
        Then an empty list is returned
        """

        query = "junk"
        result = fuzzy_search(query, page=1, per_page=per_page)
        assert result.items == []

    def test_fuzzy_search_with_single_record_result(self, client: FlaskClient):
        """
        Given multiple File objects in the database
            and a query string that matches some fields in only 1 of them
        When fuzzy_search is called with the query
        Then a list containing 1 dictionary with information for the corresponding
            file is returned
        """
        files = create_multiple_test_records()

        query = "test body2"
        result = fuzzy_search(query, page=1, per_page=per_page)
        assert result.items == [
            (
                "test body2",
                "test series2",
                "test consignment2",
                "test_file2.txt",
                files[1].file_consignments.consignment_bodies.BodyId,
                files[1].file_consignments.consignment_series.SeriesId,
            )
        ]

    def test_fuzzy_search_with_single_page_result(self, client: FlaskClient):
        """
        Given multiple File objects in the database
            and a query string that matches some fields in only 1 of them
        When fuzzy_search is called with the query
        Then a list containing 2 (max - per_page) dictionary with information for the corresponding
            file is returned
        and more than 1 page returned false
        and has_next return false
        """
        files = create_multiple_test_records()

        query = "test body1"
        result = fuzzy_search(query, page=1, per_page=per_page)
        assert result.items == [
            (
                "test body1",
                "test series1",
                "test consignment1",
                "test_file1.pdf",
                files[0].file_consignments.consignment_bodies.BodyId,
                files[0].file_consignments.consignment_series.SeriesId,
            ),
            (
                "testing body11",
                "test series11",
                "test consignment11",
                "test_file11.txt",
                files[10].file_consignments.consignment_bodies.BodyId,
                files[10].file_consignments.consignment_series.SeriesId,
            ),
        ]
        assert result.pages == 1
        assert result.has_next is False

    def test_fuzzy_search_with_multiple_page_results(self, client: FlaskClient):
        """
        Given multiple File objects in the database
            and a query string that matches some fields in only 1 of them
        When fuzzy_search is called with the query
        Then a list containing 5 (per_page) dictionary with information for the corresponding
            file is returned
        and more than 1 page returned true
        and has_next return true
        """
        files = create_multiple_test_records()

        query = "testing body"
        result = fuzzy_search(query, page=1, per_page=per_page)
        assert result.items == [
            (
                "testing body10",
                "test series10",
                "test consignment10",
                "test_file10.txt",
                files[9].file_consignments.consignment_bodies.BodyId,
                files[9].file_consignments.consignment_series.SeriesId,
            ),
            (
                "testing body11",
                "test series11",
                "test consignment11",
                "test_file11.txt",
                files[10].file_consignments.consignment_bodies.BodyId,
                files[10].file_consignments.consignment_series.SeriesId,
            ),
            (
                "testing body3",
                "test series3",
                "test consignment3",
                "test_file3.pdf",
                files[2].file_consignments.consignment_bodies.BodyId,
                files[2].file_consignments.consignment_series.SeriesId,
            ),
            (
                "testing body4",
                "test series4",
                "test consignment4",
                "test_file4.txt",
                files[3].file_consignments.consignment_bodies.BodyId,
                files[3].file_consignments.consignment_series.SeriesId,
            ),
            (
                "testing body5",
                "test series5",
                "test consignment5",
                "test_file5.txt",
                files[4].file_consignments.consignment_bodies.BodyId,
                files[4].file_consignments.consignment_series.SeriesId,
            ),
        ]
        assert result.pages > 0
        assert result.has_next is True

    def test_fuzzy_search_get_specific_page_results(self, client: FlaskClient):
        """
        Given multiple File objects in the database
            and a query string that matches some fields in only 1 of them
        When fuzzy_search is called with the query
        Then a list containing 5 (per_page) dictionary with information for the corresponding
            file is returned for page 2
        """
        files = create_multiple_test_records()

        query = "testing body"
        result = fuzzy_search(query, page=2, per_page=per_page)
        assert result.items == [
            (
                "testing body6",
                "test series6",
                "test consignment6",
                "test_file6.txt",
                files[5].file_consignments.consignment_bodies.BodyId,
                files[5].file_consignments.consignment_series.SeriesId,
            ),
            (
                "testing body7",
                "test series7",
                "test consignment7",
                "test_file7.txt",
                files[6].file_consignments.consignment_bodies.BodyId,
                files[6].file_consignments.consignment_series.SeriesId,
            ),
            (
                "testing body8",
                "test series8",
                "test consignment8",
                "test_file8.txt",
                files[7].file_consignments.consignment_bodies.BodyId,
                files[7].file_consignments.consignment_series.SeriesId,
            ),
            (
                "testing body9",
                "test series9",
                "test consignment9",
                "test_file9.txt",
                files[8].file_consignments.consignment_bodies.BodyId,
                files[8].file_consignments.consignment_series.SeriesId,
            ),
        ]
        assert result.pages > 0
        assert result.has_next is False
        assert result.has_prev is True


class TestBrowseData:
    def test_browse_data_without_filters(self, client: FlaskClient):
        """
        Given multiple File objects in the database
        When browse_data is called with page=2, per_page=5
        Then it returns a Paginate object returning the first 5 items
            ordered by Body name then Series name
        """
        files = create_multiple_test_records()
        result = browse_data(page=1, per_page=5)

        assert result.items == [
            (
                files[0].file_consignments.consignment_bodies.BodyId,
                "test body1",
                files[0].file_consignments.consignment_series.SeriesId,
                "test series1",
                datetime(2023, 1, 1, 0, 0),
                1,
                1,
            ),
            (
                files[1].file_consignments.consignment_bodies.BodyId,
                "test body2",
                files[1].file_consignments.consignment_series.SeriesId,
                "test series2",
                datetime(2023, 1, 1, 0, 0),
                1,
                1,
            ),
            (
                files[9].file_consignments.consignment_bodies.BodyId,
                "testing body10",
                files[9].file_consignments.consignment_series.SeriesId,
                "test series10",
                datetime(2023, 1, 1, 0, 0),
                1,
                1,
            ),
            (
                files[10].file_consignments.consignment_bodies.BodyId,
                "testing body11",
                files[10].file_consignments.consignment_series.SeriesId,
                "test series11",
                datetime(2023, 1, 1, 0, 0),
                1,
                1,
            ),
            (
                files[2].file_consignments.consignment_bodies.BodyId,
                "testing body3",
                files[2].file_consignments.consignment_series.SeriesId,
                "test series3",
                datetime(2023, 1, 1, 0, 0),
                1,
                1,
            ),
        ]

    def test_browse_data_get_specific_page_results(self, client: FlaskClient):
        """
        Given multiple File objects in the database
        When browse_data is called with page=2, per_page=5
        Then it returns a Paginate object returning the second 5 items
            ordered by Body name then Series name
        """
        files = create_multiple_test_records()

        result = browse_data(page=2, per_page=per_page)
        assert result.items == [
            (
                files[3].file_consignments.consignment_bodies.BodyId,
                "testing body4",
                files[3].file_consignments.consignment_series.SeriesId,
                "test series4",
                datetime(2023, 1, 1, 0, 0),
                1,
                1,
            ),
            (
                files[4].file_consignments.consignment_bodies.BodyId,
                "testing body5",
                files[4].file_consignments.consignment_series.SeriesId,
                "test series5",
                datetime(2023, 1, 1, 0, 0),
                1,
                1,
            ),
            (
                files[5].file_consignments.consignment_bodies.BodyId,
                "testing body6",
                files[5].file_consignments.consignment_series.SeriesId,
                "test series6",
                datetime(2023, 1, 1, 0, 0),
                1,
                1,
            ),
            (
                files[6].file_consignments.consignment_bodies.BodyId,
                "testing body7",
                files[6].file_consignments.consignment_series.SeriesId,
                "test series7",
                datetime(2023, 1, 1, 0, 0),
                1,
                1,
            ),
            (
                files[7].file_consignments.consignment_bodies.BodyId,
                "testing body8",
                files[7].file_consignments.consignment_series.SeriesId,
                "test series8",
                datetime(2023, 1, 1, 0, 0),
                1,
                1,
            ),
        ]
        assert result.pages > 0
        assert result.has_next is True
        assert result.has_prev is True

    def test_browse_data_with_transferring_body_filter(
        self, client: FlaskClient
    ):
        """
        Given multiple File objects in the database and a transferring_body_id
            that matches only one of them
        When browse_data is called with transferring_body_id
        Then it returns a list containing 1 dictionary for the matching record with
            expected fields
        """
        files = create_multiple_test_records()

        file = files[0]

        transferring_body_id = file.file_consignments.consignment_bodies.BodyId
        series_id = file.file_consignments.consignment_series.SeriesId
        result = browse_data(
            page=1, per_page=per_page, transferring_body_id=transferring_body_id
        )

        assert result.items == [
            (
                transferring_body_id,
                "test body1",
                series_id,
                "test series1",
                datetime(2023, 1, 1, 0, 0),
                1,
                1,
            )
        ]

    def test_browse_data_with_series_filter(self, client: FlaskClient):
        """
        Given multiple File objects in the database and a series_id
            that matches only one of them
        When browse_data is called with series_id
        Then it returns a list containing 1 dictionary for the matching record with
            expected fields
        """
        files = create_multiple_test_records()

        file = files[0]

        transferring_body_id = file.file_consignments.consignment_bodies.BodyId
        series_id = file.file_consignments.consignment_series.SeriesId
        consignment_id = file.file_consignments.ConsignmentId

        result = browse_data(page=1, per_page=per_page, series_id=series_id)

        assert result.items == [
            (
                transferring_body_id,
                "test body1",
                series_id,
                "test series1",
                datetime(2023, 1, 1, 0, 0),
                1,
                consignment_id,
                "test consignment1",
            )
        ]

    def test_browse_data_with_consignment_filter(self, app):
        """
        Given three file objects with associated metadata part of 1 consignment,
            where 2 file types is 'file', another file 'folder', and another file of
            type 'file' and metadata associated with a different consignment
        When I call the 'browse_data' function with the consignment id
            of the first 3 file objects
        Then it returns a Pagination object with 2 total results corresponding to the
            first 2 files, ordered by their names and with the expected metadata values
        """
        consignment = ConsignmentFactory()

        file_1 = FileFactory(
            file_consignments=consignment, FileName="file_1", FileType="file"
        )

        file_1_metadata = {
            "date_last_modified": "2023-02-25T10:12:47",
            "closure_type": "Closed",
            "closure_start_date": "2023-02-25T11:14:34",
            "closure_period": "50",
        }

        [
            FileMetadataFactory(
                file_metadata=file_1,
                PropertyName=property_name,
                Value=value,
            )
            for property_name, value in file_1_metadata.items()
        ]

        file_2 = FileFactory(
            file_consignments=consignment, FileName="file_2", FileType="file"
        )

        file_2_metadata = {
            "date_last_modified": "2023-02-27T12:28:08",
            "closure_type": "Open",
            "closure_start_date": None,
            "closure_period": None,
        }

        [
            FileMetadataFactory(
                file_metadata=file_2,
                PropertyName=property_name,
                Value=value,
            )
            for property_name, value in file_2_metadata.items()
        ]

        FileFactory(file_consignments=consignment, FileType="folder")

        FileFactory(FileType="file")

        pagination_object = browse_data(
            page=1, per_page=per_page, consignment_id=consignment.ConsignmentId
        )

        assert pagination_object.total == 2

        expected_results = [
            (
                file_1.FileId,
                "file_1",
                "2023-02-25T10:12:47",
                "Closed",
                "2023-02-25T11:14:34",
                "50",
            ),
            (
                file_2.FileId,
                "file_2",
                "2023-02-27T12:28:08",
                "Open",
                None,
                None,
            ),
        ]

        results = pagination_object.items

        assert results == expected_results


class TestGetFileMetadata:
    def test_invalid_uuid_raises_not_found_error(self, client: FlaskClient):
        """
        Given a UUID not corresponding to the id of a file in the database
        When get_file_metadata is called with it
        Then werkzeug.exceptions.NotFound is raised
        """
        non_existent_file_id = uuid.uuid4()
        with pytest.raises(werkzeug.exceptions.NotFound):
            get_file_metadata(non_existent_file_id)

    def test_valid_uuid_returns_metadata(self, client: FlaskClient):
        """
        Given a file with associated metadata,
        When get_file_metadata is called with its UUID,
        Then a tuple of specific metadata for the file is returned
        """
        file = FileFactory(
            FileName="test_file.txt",
            FilePath="data/content/test_file.txt",
            FileType="file",
        )

        metadata = {
            "date_last_modified": "2023-02-25T10:12:47",
            "closure_type": "Closed",
            "description": "Test description",
            "held_by": "Test holder",
            "legal_status": "Test legal status",
            "rights_copyright": "Test copyright",
            "language": "English",
        }

<<<<<<< HEAD
        expected_search_results = [
            {"property_name": "file_name", "property_value": "test_file1.pdf"},
            {
                "property_name": "date_last_modified",
                "property_value": "2023-12-15",
            },
            {"property_name": "closure_type", "property_value": "open"},
            {"property_name": "file_type", "property_value": "pdf"},
=======
        [
            FileMetadataFactory(
                file_metadata=file,
                PropertyName=property_name,
                Value=value,
            )
            for property_name, value in metadata.items()
>>>>>>> 90e92c8e
        ]

        assert get_file_metadata(file_id=file.FileId) == {
            "file_id": file.FileId,
            "file_name": "test_file.txt",
            "file_path": "data/content/test_file.txt",
            "status": "Closed",
            "description": "Test description",
            "date_last_modified": "2023-02-25T10:12:47",
            "held_by": "Test holder",
            "legal_status": "Test legal status",
            "rights_copyright": "Test copyright",
            "language": "English",
            "consignment": file.file_consignments.ConsignmentReference,
            "consignment_id": file.ConsignmentId,
            "transferring_body": file.file_consignments.consignment_bodies.Name,
            "transferring_body_id": file.file_consignments.consignment_bodies.BodyId,
            "series": file.file_consignments.consignment_series.Name,
            "series_id": file.file_consignments.consignment_series.SeriesId,
        }


class TestGetUserAccessibleTransferringBodies:
    def test_no_token_returns_empty_list(
        self,
    ):
        """
        Given no access token,
        When calling the get_user_transferring_body_keycloak_groups
        Then it should return an empty list
        """
        results = get_user_accessible_transferring_bodies(None)
        assert results == []

    @patch("app.main.db.queries.decode_token")
    def test_inactive_token_returns_empty_list(self, mock_decode_token):
        """
        Given an inactive access token
        When calling get_user_transferring_body_keycloak_groups with it
        Then it should return an empty list
        """
        mock_decode_token.return_value = {
            "active": False,
        }
        assert get_user_accessible_transferring_bodies("access_token") == []

    @patch("app.main.db.queries.decode_token")
    def test_no_transferring_bodies_returns_empty_list(
        self,
        mock_decode_token,
    ):
        """
        Given an access token which once decoded contains 2 transferring body groups
        When I call get_user_accessible_transferring_bodies with it
        Then it should return a list with the 2 corresponding body names
        """
        mock_decode_token.return_value = {
            "active": True,
            "groups": [
                "/something_else/test body1",
                "/something_else/test body2",
                "/ayr_user/bar",
            ],
        }
        results = get_user_accessible_transferring_bodies("access_token")
        assert results == []

    @patch("app.main.db.queries.decode_token")
    def test_transferring_bodies_in_groups_returns_corresponding_body_names(
        self, mock_decode_token, client: FlaskClient
    ):
        """
        Given an access token which once decoded contains 2 groups prefixed with
            /transferring_body_user/
            and another group
            and 2 corresponding bodies in the database
            and an extra body in the database
        When get_user_accessible_transferring_bodies is called with it
        Then it should return a list with the 2 corresponding body names
        """
        body_1 = Body(
            BodyId=uuid.uuid4(), Name="test body1", Description="test body1"
        )
        db.session.add(body_1)
        db.session.commit()

        body_2 = Body(
            BodyId=uuid.uuid4(), Name="test body2", Description="test body2"
        )
        db.session.add(body_2)
        db.session.commit()

        body_3 = Body(
            BodyId=uuid.uuid4(), Name="test body3", Description="test body3"
        )
        db.session.add(body_3)
        db.session.commit()

        mock_decode_token.return_value = {
            "active": True,
            "groups": [
                "/transferring_body_user/test body1",
                "/transferring_body_user/test body2",
                "/foo/bar",
            ],
        }
        results = get_user_accessible_transferring_bodies("access_token")
        assert results == ["test body1", "test body2"]

    @patch("app.main.db.queries.db")
    @patch("app.main.db.queries.decode_token")
    def test_db_raised_exception_returns_empty_list_and_log_message(
        self, mock_decode_token, database, capsys, client
    ):
        """
        Given a db execution error
        When get_user_accessible_transferring_bodies is called
        Then the list should be empty and an error message is logged
        """
        mock_decode_token.return_value = {
            "active": True,
            "groups": [
                "/transferring_body_user/test body1",
                "/transferring_body_user/test body2",
                "/ayr_user/bar",
            ],
        }

        def mock_execute(_):
            raise exc.SQLAlchemyError("foo bar")

        database.session.execute.side_effect = mock_execute

        results = get_user_accessible_transferring_bodies("access_token")
        assert results == []
        assert (
            "Failed to return results from database with error : foo bar"
            in capsys.readouterr().out
        )<|MERGE_RESOLUTION|>--- conflicted
+++ resolved
@@ -518,16 +518,6 @@
             "language": "English",
         }
 
-<<<<<<< HEAD
-        expected_search_results = [
-            {"property_name": "file_name", "property_value": "test_file1.pdf"},
-            {
-                "property_name": "date_last_modified",
-                "property_value": "2023-12-15",
-            },
-            {"property_name": "closure_type", "property_value": "open"},
-            {"property_name": "file_type", "property_value": "pdf"},
-=======
         [
             FileMetadataFactory(
                 file_metadata=file,
@@ -535,7 +525,6 @@
                 Value=value,
             )
             for property_name, value in metadata.items()
->>>>>>> 90e92c8e
         ]
 
         assert get_file_metadata(file_id=file.FileId) == {
@@ -557,7 +546,6 @@
             "series_id": file.file_consignments.consignment_series.SeriesId,
         }
 
-
 class TestGetUserAccessibleTransferringBodies:
     def test_no_token_returns_empty_list(
         self,
