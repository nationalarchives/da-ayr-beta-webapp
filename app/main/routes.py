import os

from flask import (
    flash,
    json,
    make_response,
    redirect,
    render_template,
    request,
    session,
)
from flask_wtf.csrf import CSRFError
<<<<<<< HEAD
from keycloak import KeycloakOpenID
=======

from app.main.search import search_logic
from .forms import SearchForm
>>>>>>> 94e77908
from werkzeug.exceptions import HTTPException

from app.main import bp
from app.main.forms import CookiesForm

<<<<<<< HEAD
from .forms import SearchForm

# from app.data.data import consignment_response, consignment_files_response

=======
from keycloak import KeycloakOpenID
>>>>>>> 94e77908

KEYCLOAK_BASE_URI = os.getenv("KEYCLOAK_BASE_URI")
KEYCLOAK_CLIENT_ID = os.getenv("KEYCLOAK_CLIENT_ID")
KEYCLOAK_REALM_NAME = os.getenv("KEYCLOAK_REALM_NAME")
KEYCLOAK_CLIENT_SECRET = os.getenv("KEYCLOAK_CLIENT_SECRET")

# Configure client
keycloak_openid = KeycloakOpenID(
    server_url=KEYCLOAK_BASE_URI,
    client_id=KEYCLOAK_CLIENT_ID,
    realm_name=KEYCLOAK_REALM_NAME,
    client_secret_key=KEYCLOAK_CLIENT_SECRET,
)


@bp.route("/", methods=["GET"])
def index():
    return render_template("index.html")


@bp.route("/login", methods=["GET"])
def login():
    # Get Code With Oauth Authorization Request
    auth_url = keycloak_openid.auth_url(
        redirect_uri="http://localhost:5000/callback",
        scope="email",
        state="your_state_info",
    )

    return redirect(auth_url)


@bp.route("/callback", methods=["GET"])
def callback():
    code = request.args.get("code")

    access_token_response = keycloak_openid.token(
        grant_type="authorization_code",
        code=code,
        redirect_uri="http://localhost:5000/callback",
    )

    session["access_token_response"] = access_token_response
    session["access_token"] = access_token_response["access_token"]
    session["refresh_token"] = access_token_response["refresh_token"]
    session["token_type"] = access_token_response["token_type"]
    session["token_scope"] = access_token_response["scope"]
    session["session_state"] = access_token_response["session_state"]


@bp.route("/accessibility", methods=["GET"])
def accessibility():
    return render_template("accessibility.html")


@bp.route("/dashboard", methods=["GET"])
def dashboard():
    return render_template("dashboard.html")


@bp.route("/search", methods=["GET"])
def search():
    return render_template("search.html")


@bp.route("/results", methods=["GET"])
def results():
    return render_template("results.html")


@bp.route("/poc-search-view", methods=["POST", "GET"])
def poc_search():
    form = SearchForm()
    results = []
    query = request.form.get("query", "").lower()

    if query:
        open_search_response = (
            search_logic.generate_open_search_client_and_make_poc_search(query)
        )
        results = open_search_response["hits"]["hits"]

    num_records_found = len(results)

    return render_template(
        "poc-search.html",
        form=form,
        results=results,
        num_records_found=num_records_found,
    )


@bp.route("/browse", methods=["GET"])
def browse():
    return render_template("browse.html")


@bp.route("/quick-access", methods=["GET"])
def quick_access():
    return render_template("quick-access.html")


@bp.route("/all-departments", methods=["GET"])
def departments():
    return render_template("departments.html")


@bp.route("/cookies", methods=["GET", "POST"])
def cookies():
    form = CookiesForm()
    # Default cookies policy to reject all categories of cookie
    cookies_policy = {"functional": "no", "analytics": "no"}

    if form.validate_on_submit():
        # Update cookies policy consent from form data
        cookies_policy["functional"] = form.functional.data
        cookies_policy["analytics"] = form.analytics.data

        # Create flash message confirmation before rendering template
        flash("You’ve set your cookie preferences.", "success")

        # Create the response so we can set the cookie before returning
        response = make_response(render_template("cookies.html", form=form))

        # Set cookies policy for one year
        response.set_cookie(
            "cookies_policy", json.dumps(cookies_policy), max_age=31557600
        )
        return response
    elif request.method == "GET":
        if request.cookies.get("cookies_policy"):
            # Set cookie consent radios to current consent
            cookies_policy = json.loads(request.cookies.get("cookies_policy"))
            form.functional.data = cookies_policy["functional"]
            form.analytics.data = cookies_policy["analytics"]
        else:
            # If conset not previously set, use default "no" policy
            form.functional.data = cookies_policy["functional"]
            form.analytics.data = cookies_policy["analytics"]
    return render_template("cookies.html", form=form)


@bp.route("/privacy", methods=["GET"])
def privacy():
    return render_template("privacy.html")


@bp.app_errorhandler(HTTPException)
def http_exception(error):
    return render_template(f"{error.code}.html"), error.code


@bp.app_errorhandler(CSRFError)
def csrf_error(error):
    flash("The form you were submitting has expired. Please try again.")
    return redirect(request.full_path)<|MERGE_RESOLUTION|>--- conflicted
+++ resolved
@@ -1,5 +1,3 @@
-import os
-
 from flask import (
     flash,
     json,
@@ -10,26 +8,16 @@
     session,
 )
 from flask_wtf.csrf import CSRFError
-<<<<<<< HEAD
-from keycloak import KeycloakOpenID
-=======
 
 from app.main.search import search_logic
 from .forms import SearchForm
->>>>>>> 94e77908
 from werkzeug.exceptions import HTTPException
+import os
 
 from app.main import bp
 from app.main.forms import CookiesForm
 
-<<<<<<< HEAD
-from .forms import SearchForm
-
-# from app.data.data import consignment_response, consignment_files_response
-
-=======
 from keycloak import KeycloakOpenID
->>>>>>> 94e77908
 
 KEYCLOAK_BASE_URI = os.getenv("KEYCLOAK_BASE_URI")
 KEYCLOAK_CLIENT_ID = os.getenv("KEYCLOAK_CLIENT_ID")
