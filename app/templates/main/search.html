--- conflicted
+++ resolved
@@ -30,7 +30,7 @@
             <div class="govuk-grid-row">
                 <div class="govuk-grid-column-full govuk-grid-column-full--search-results">
                     {% if filters["query"]|length >0 %}
-<<<<<<< HEAD
+
                         <h2 class="govuk-heading-m">Records found {{ num_records_found }}</h2>
                         <table class="govuk-table">
                             <thead class="govuk-table__head">
@@ -62,16 +62,8 @@
                                                 -
                                             {% endif %}
                                         </td>
-=======
-                        {% if num_records_found > 0 %}
-                            <table class="govuk-table">
-                                <thead class="govuk-table__head">
-                                    <tr class="govuk-table__row govuk-!-font-size-14">
-                                        <th scope="col" class="govuk-table__header govuk-!-font-weight-bold">Transferring body</th>
-                                        <th scope="col" class="govuk-table__header govuk-!-font-weight-bold">Series</th>
-                                        <th scope="col" class="govuk-table__header govuk-!-font-weight-bold">Consignment reference</th>
-                                        <th scope="col" class="govuk-table__header govuk-!-font-weight-bold">File name</th>
->>>>>>> b0f607f9
+
+
                                     </tr>
                                 {% endfor %}
                             </tbody>
