--- conflicted
+++ resolved
@@ -132,14 +132,7 @@
 {% endblock %}
 
 {% block beforeContent %}
-<<<<<<< HEAD
-  {{ govukPhaseBanner({
-    'tag': {
-      'text': config['SERVICE_PHASE']
-    },
-    'html': 'Help us to improve this service by completing our <a class="govuk-link" target="blank" href="#">feedback survey (opens in a new tab)</a>'
-  }) }}
-=======
+
 <div class="govuk-phase-banner banner__container">
   <div>
     <p class="govuk-phase-banner__content">
@@ -147,7 +140,7 @@
         Beta
       </strong>
       <span class="govuk-phase-banner__text">
-        This is a new service – your <a class="govuk-link" href="#">feedback</a> will help us to improve it.
+       Help us to improve this service by completing our <a class="govuk-link" target="blank" href="#">feedback survey (opens in a new tab)<</a>
       </span>
     </p>
   </div>
@@ -157,7 +150,7 @@
     </div>
   {% endif %}
 </div>
->>>>>>> 7fdd8ec5
+
 {% endblock %}
 
 {% block content %}
