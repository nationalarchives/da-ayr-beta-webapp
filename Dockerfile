FROM python:3.13-slim

WORKDIR /docker_app

# Install system dependencies including Node.js (cached layer)
RUN apt-get update && apt-get install -y \
    gcc \
    libpq-dev \
    openssl \
    curl \
<<<<<<< HEAD
    tesseract-ocr \
    antiword \
    libreoffice \
=======
    nodejs \
    npm \
>>>>>>> 42390f25
    && rm -rf /var/lib/apt/lists/*

# Install Poetry (cached layer)
RUN curl -sSL https://install.python-poetry.org | python3 -
ENV PATH="/root/.local/bin:$PATH"

# Copy Python dependency files first for better caching
COPY pyproject.toml poetry.lock /docker_app/
RUN poetry config virtualenvs.create false && \
    poetry install --no-root

# Copy Node.js dependency files and install
COPY package*.json /docker_app/
RUN npm ci
COPY app/static/src/scss /docker_app/app/static/src/scss
# Build CSS files before copying the rest of the app as
# we won't update them as often as other source files
RUN npm run build

# Preserve CSS files as copying app directory will overwrite them
RUN cp -r /docker_app/app/static/src/css /tmp/css_backup
COPY app/ /docker_app/app
COPY configs/ /docker_app/configs
COPY main_app.py .flaskenv /docker_app/
# Restore the built CSS files
RUN cp -r /tmp/css_backup /docker_app/app/static/src/css

ENV FLASK_ENV=development
ENV FLASK_DEBUG=1
ENV PYTHONUNBUFFERED=1

RUN openssl req -x509 -newkey rsa:2048 -nodes -out /docker_app/cert.pem -keyout /docker_app/key.pem -days 365 -subj '/C=GB/ST=Test/L=Test/O=Test/CN=localhost'

EXPOSE 5000

CMD ["poetry", "run", "flask", "run", "--host=0.0.0.0", "--port=5000", "--debug"]<|MERGE_RESOLUTION|>--- conflicted
+++ resolved
@@ -8,14 +8,11 @@
     libpq-dev \
     openssl \
     curl \
-<<<<<<< HEAD
     tesseract-ocr \
     antiword \
     libreoffice \
-=======
     nodejs \
     npm \
->>>>>>> 42390f25
     && rm -rf /var/lib/apt/lists/*
 
 # Install Poetry (cached layer)
