from unittest.mock import patch

from flask import Flask, render_template, url_for

from app.main.authorize.access_token_sign_in_required import (
    access_token_sign_in_required,
)


def test_access_token_sign_in_required_decorator_no_token(app):
    """
    Given no access token in the session,
    When accessing a route protected by the 'access_token_sign_in_required' decorator,
    Then it should redirect to the sign in view.
    """
    app.config["FORCE_AUTHENTICATION_FOR_IN_TESTING"] = True
    view_name = "/protected_view"
    with app.test_client() as client:

        @app.route(view_name)
        @access_token_sign_in_required
        def protected_view():
            return "Access granted"

        with client.session_transaction() as session:
            session["access_token"] = None
        response = client.get(view_name)
        assert response.status_code == 302
        assert response.headers["Location"] == url_for("main.sign_in")


@patch(
    "app.main.authorize.access_token_sign_in_required.keycloak.KeycloakOpenID.introspect"
)
def test_access_token_sign_in_required_decorator_inactive_token(
    mock_decode_keycloak_access_token, app
):
    """
    Given an inactive access token in the session,
    When accessing a route protected by the 'access_token_sign_in_required' decorator,
    Then it should redirect to the sign in view.
    And the session should be cleared
    """
    mock_decode_keycloak_access_token.return_value = {"active": False}

    app.config["FORCE_AUTHENTICATION_FOR_IN_TESTING"] = True
    view_name = "/protected_view"
    with app.test_client() as client:

        @app.route(view_name)
        @access_token_sign_in_required
        def protected_view():
            return "Access granted"

        with client.session_transaction() as session:
            session["access_token"] = "some_token"
            session["foo"] = "bar"
        response = client.get(view_name)

        assert response.status_code == 302
        assert response.headers["Location"] == url_for("main.sign_in")

        with client.session_transaction() as cleared_session:
            assert cleared_session == {}


@patch(
    "app.main.authorize.access_token_sign_in_required.keycloak.KeycloakOpenID.introspect"
)
def test_access_token_sign_in_required_decorator_active_without_ayr_access(
    mock_decode_keycloak_access_token,
    app,
):
    """
    Given an active access token in the session,
    And the user does not have access to AYR,
    When accessing a route protected by the 'access_token_sign_in_required' decorator,
    Then it should redirect to the index page with a flashed message.
    """
    mock_decode_keycloak_access_token.return_value = {
        "active": True,
        "groups": ["application_1/foo", "application_2/bar"],
    }

    app.config["FORCE_AUTHENTICATION_FOR_IN_TESTING"] = True
    app.config["KEYCLOAK_AYR_USER_GROUP"] = "application_3"

    view_name = "/protected_view"
    with app.test_client() as client:

        @app.route(view_name)
        @access_token_sign_in_required
        def protected_view():
            return "Access granted"

        with client.session_transaction() as session:
            session["access_token"] = "valid_token"

        response = client.get(view_name)

        with client.session_transaction() as session:
            flashed_messages = session["_flashes"]

        assert flashed_messages == [
            (
                "message",
                "TNA User is logged in but does not have access to AYR. Please contact your admin.",
            )
        ]

        assert response.status_code == 302
        assert response.headers["Location"] == url_for("main.index")


@patch(
    "app.main.authorize.access_token_sign_in_required.keycloak.KeycloakOpenID.introspect"
)
def test_access_token_sign_in_required_decorator_valid_token(
    mock_decode_keycloak_access_token,
    app,
):
    """
    Given an active access token in the session,
    And the user has access to AYR,
    When accessing a route protected by the 'access_token_sign_in_required' decorator,
    Then it should grant access
    """
    mock_decode_keycloak_access_token.return_value = {
        "active": True,
        "groups": ["application_1/foo", "application_2/bar"],
    }

    app.config["FORCE_AUTHENTICATION_FOR_IN_TESTING"] = True
    app.config["KEYCLOAK_AYR_USER_GROUP"] = "application_1"

    view_name = "/protected_view"
    with app.test_client() as client:

        @app.route(view_name)
        @access_token_sign_in_required
        def protected_view():
            return "Access granted"

        with client.session_transaction() as session:
            session["access_token"] = "valid_token"

        response = client.get(view_name)

    assert response.status_code == 200
    assert response.data.decode() == "Access granted"


def test_expected_unprotected_routes_decorated_by_access_token_sign_in_required(
    app,
):
    """
    Given a Flask application created by create_app,
    When checking which routes are protected or unprotected by the 'access_token_sign_in_required' decorator,
    Then the protected routes should match the expected protected routes,
    And the unprotected routes should match the expected unprotected routes.
    """
    expected_protected_routes = [
        "main.poc_search",
        "main.record",
        "main.sign_out",
<<<<<<< HEAD
        "main.poc_browse_series",
=======
        "main.poc_browse",
>>>>>>> 4584c3b7
    ]
    expected_unprotected_routes = [
        "static",
        "main.index",
        "main.sign_in",
        "main.callback",
        "main.accessibility",
        "main.dashboard",
        "main.search",
        "main.results",
        "main.start_page",
        "main.signed_out",
        "main.browse",
        "main.quick_access",
        "main.departments",
        "main.cookies",
        "main.privacy",
        "main.how_to_use",
        "main.terms_of_use",
    ]

    (
        protected_routes,
        unprotected_routes,
    ) = get_expected_routes_separated_by_protection(app)

    assert set(protected_routes) == set(expected_protected_routes)
    assert set(unprotected_routes) == set(expected_unprotected_routes)


def get_expected_routes_separated_by_protection(app) -> tuple[list, list]:
    """
    Retrieve the routes of a Flask application separated by 'access_token_sign_in_required' protection.

    Args:
        app (Flask): The Flask application instance.

    Returns:
        tuple[list, list]: A tuple containing two lists.
            - The first list includes the names of routes protected by 'access_token_sign_in_required' decorator.
            - The second list includes the names of routes without the 'access_token_sign_in_required' decorator.
    """
    protected_routes = []
    unprotected_routes = []
    with app.app_context():
        for view_function_name, view_function in app.view_functions.items():
            if (
                getattr(view_function, "access_token_sign_in_required", False)
                is True
            ):
                protected_routes.append(view_function_name)
            else:
                unprotected_routes.append(view_function_name)
    return protected_routes, unprotected_routes


def test_get_expected_routes_separated_by_protection():
    """
    Given a basic Flask application with routes and views,
    When calling the get_expected_routes_separated_by_protection function,
    Then the returned protected routes should match the routes with the 'access_token_sign_in_required' decorator
    And the returned unprotected routes should match the routes without the 'access_token_sign_in_required' decorator
    """
    app = Flask(__name__)

    @app.route("/protected")
    @access_token_sign_in_required
    def protected_view():
        return "Protected View"

    @app.route("/unprotected")
    def unprotected_view():
        return "Unprotected View"

    @app.route("/another_protected")
    @access_token_sign_in_required
    def another_protected_view():
        return "Another Protected View"

    (
        protected_routes,
        unprotected_routes,
    ) = get_expected_routes_separated_by_protection(app)

    assert set(protected_routes) == {"protected_view", "another_protected_view"}
    assert set(unprotected_routes) == {"static", "unprotected_view"}


@patch(
    "app.main.authorize.access_token_sign_in_required.keycloak.KeycloakOpenID.introspect"
)
def test_sign_out_button_on_protected_view_that_uses_base_template(
    mock_decode_keycloak_access_token, app
):
    """
    Given a view that is protected by the 'access_token_sign_in_required' decorator,
        and renders the `base.html` template
    When an authenticated user accesses the view,
    Then the response should contain a 'Sign out' button.
    """
    view_name = "/extended_base_view"

    @app.route(view_name)
    @access_token_sign_in_required
    def protected_base_view():
        return render_template(
            "base.html",
        )

    with app.test_client() as client:
        response = client.get(view_name)

    assert response.status_code == 200
    assert "Sign out" in response.data.decode()


def test_no_sign_out_button_on_unprotected_view_that_uses_base_template(app):
    """
    Given a view that is NOT protected by the 'access_token_sign_in_required' decorator,
        and renders the `base.html` template
    When a user accesses the view,
    Then the response should not contain a 'Sign out' button.
    """
    view_name = "/extended_base_view"

    @app.route(view_name)
    def unprotected_base_view():
        return render_template(
            "base.html",
        )

    with app.test_client() as client:
        response = client.get(view_name)

    assert response.status_code == 200
    assert "Sign out" not in response.data.decode()<|MERGE_RESOLUTION|>--- conflicted
+++ resolved
@@ -163,11 +163,8 @@
         "main.poc_search",
         "main.record",
         "main.sign_out",
-<<<<<<< HEAD
-        "main.poc_browse_series",
-=======
         "main.poc_browse",
->>>>>>> 4584c3b7
+        "main.poc_browse_series"
     ]
     expected_unprotected_routes = [
         "static",
