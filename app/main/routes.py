import json
import uuid

import boto3
from botocore.exceptions import ClientError
from flask import (
    Response,
    abort,
    current_app,
    redirect,
    render_template,
    request,
    session,
    url_for,
)
from sqlalchemy import func
from werkzeug.exceptions import HTTPException

from app.main import bp
from app.main.authorize.access_token_sign_in_required import (
    access_token_sign_in_required,
)
from app.main.authorize.ayr_user import AYRUser
from app.main.authorize.permissions_helpers import (
    validate_body_user_groups_or_404,
)
from app.main.db.models import Body, Consignment, File, Series, db
from app.main.db.queries import (
    build_browse_consignment_query,
    build_browse_query,
    build_browse_series_query,
    get_file_metadata,
)
from app.main.flask_config_helpers import (
    get_keycloak_instance_from_flask_config,
)
from app.main.middlewares.log_page_view import log_page_view
from app.main.util.date_filters_validator import validate_date_filters
from app.main.util.download_utils import get_download_endpoint_filename
from app.main.util.filter_sort_builder import (
    build_browse_consignment_filters,
    build_filters,
    build_sorting_orders,
)
from app.main.util.pagination import (
    calculate_total_pages,
    get_pagination,
    paginate,
)
from app.main.util.render_utils import (
    create_presigned_url,
    create_presigned_url_for_access_copy,
    generate_breadcrumb_values,
    generate_image_manifest,
    generate_pdf_manifest,
    get_download_filename,
    get_file_extension,
)
from app.main.util.search_utils import (
    build_search_results_summary_query,
    build_search_transferring_body_query,
    check_additional_term,
    execute_search,
    extract_search_terms,
    get_open_search_fields_to_search_on_and_sorting,
    get_pagination_info,
    get_param,
    get_query_and_search_area,
    post_process_opensearch_results,
    setup_opensearch,
)

from .forms import SearchForm


@bp.route("/", methods=["GET"])
def index():
    return render_template("index.html")


@bp.route("/sign-out", methods=["GET"])
@access_token_sign_in_required
@log_page_view
def sign_out():
    keycloak_openid = get_keycloak_instance_from_flask_config()
    keycloak_openid.logout(session["refresh_token"])
    session.clear()

    return redirect("/signed-out")


@bp.route("/sign-in", methods=["GET"])
@log_page_view
def sign_in():
    keycloak_openid = get_keycloak_instance_from_flask_config()
    auth_url = keycloak_openid.auth_url(
        redirect_uri=f"{request.url_root}callback",
        scope="group_mapper_client_scope",
    )

    return redirect(auth_url)


@bp.route("/callback", methods=["GET"])
@log_page_view
def callback():
    keycloak_openid = get_keycloak_instance_from_flask_config()
    code = request.args.get("code")

    if not code:
        current_app.app_logger.warning(
            "Missing 'code' parameter in OIDC callback"
        )
        return redirect(url_for("main.sign_in"))

    try:
        access_token_response = keycloak_openid.token(
            grant_type="authorization_code",
            code=code,
            redirect_uri=f"{request.url_root}callback",
        )
    except Exception as e:
        current_app.app_logger.error(
            f"Error during Keycloak token exchange: {e}"
        )
        return redirect(url_for("main.sign_in"))

    try:
        decoded_access_token = keycloak_openid.introspect(
            access_token_response["access_token"]
        )
    except Exception as e:
        current_app.app_logger.error(f"Failed to introspect access token: {e}")
        return redirect(url_for("main.sign_in"))

    session["access_token"] = access_token_response["access_token"]
    session["refresh_token"] = access_token_response["refresh_token"]
    session["user_groups"] = decoded_access_token["groups"]
    session["user_id"] = decoded_access_token["sub"]
    ayr_user = AYRUser(session.get("user_groups"))
    if ayr_user.is_all_access_user:
        session["user_type"] = "all_access_user"
    else:
        session["user_type"] = "standard_user"

    return redirect(url_for("main.browse"))


@bp.route("/accessibility", methods=["GET"])
def accessibility():
    return render_template("accessibility.html")


@bp.route("/browse", methods=["GET"])
@access_token_sign_in_required
@log_page_view
def browse():
    form = SearchForm()
    page = int(request.args.get("page", 1))
    per_page = int(current_app.config["DEFAULT_PAGE_SIZE"])
    transferring_bodies = []

    ayr_user = AYRUser(session.get("user_groups"))
    if ayr_user.is_standard_user:
        return redirect(
            f"/browse/transferring_body/{ayr_user.transferring_body.BodyId}"
        )
    else:
        # all access user (all_access_user)
        for body in Body.query.all():
            transferring_bodies.append(body.Name)

        date_validation_errors = []
        from_date = None
        to_date = None
        date_filters = {}
        date_error_fields = []

        if len(request.args) > 0:
            (
                date_validation_errors,
                from_date,
                to_date,
                date_filters,
                date_error_fields,
            ) = validate_date_filters(request.args)

        filters = build_filters(request.args, from_date, to_date)
        sorting_orders = build_sorting_orders(request.args)

        # set default sort
        if len(sorting_orders) == 0:
            sorting_orders["transferring_body"] = "asc"

        query = build_browse_query(
            filters=filters,
            sorting_orders=sorting_orders,
        )

        browse_results = query.paginate(page=page, per_page=per_page)

        total_records = db.session.query(
            func.sum(query.subquery().c.records_held)
        ).scalar()

        if total_records:
            num_records_found = total_records
        else:
            num_records_found = 0

        pagination = get_pagination(page, browse_results.pages)

        return render_template(
            "browse.html",
            form=form,
            current_page=page,
            browse_type="browse",
            results=browse_results,
            date_validation_errors=date_validation_errors,
            date_error_fields=date_error_fields,
            transferring_bodies=transferring_bodies,
            pagination=pagination,
            filters=filters,
            date_filters=date_filters,
            sorting_orders=sorting_orders,
            num_records_found=num_records_found,
            query_string_parameters={
                k: v for k, v in request.args.items() if k not in "page"
            },
            id=None,
        )


@bp.route("/browse/transferring_body/<uuid:_id>", methods=["GET"])
@access_token_sign_in_required
@log_page_view
def browse_transferring_body(_id: uuid.UUID):
    """
    Render the browse transferring body view page.

    This function retrieves search results for a specific
    record(s) based on the transferring_body 'id' provided
    as list of results on the 'browse-transferring-body.html' template.

    Returns:
        A rendered HTML page with transferring body records.
    """
    body = db.session.get(Body, _id)
    validate_body_user_groups_or_404(body.Name)

    breadcrumb_values = {0: {"transferring_body": body.Name}}

    form = SearchForm()
    page = int(request.args.get("page", 1))
    per_page = int(current_app.config["DEFAULT_PAGE_SIZE"])

    date_validation_errors = []
    from_date = None
    to_date = None
    date_filters = {}
    date_error_fields = []

    if len(request.args) > 0:
        (
            date_validation_errors,
            from_date,
            to_date,
            date_filters,
            date_error_fields,
        ) = validate_date_filters(request.args)

    filters = build_filters(request.args, from_date, to_date)
    sorting_orders = build_sorting_orders(request.args)

    # set default sort
    if len(sorting_orders) == 0:
        sorting_orders["series"] = "asc"

    query = build_browse_query(
        transferring_body_id=_id,
        filters=filters,
        sorting_orders=sorting_orders,
    )

    browse_results = query.paginate(page=page, per_page=per_page)

    total_records = db.session.query(
        func.sum(query.subquery().c.records_held)
    ).scalar()

    if total_records:
        num_records_found = total_records
    else:
        num_records_found = 0

    pagination = get_pagination(page, browse_results.pages)

    return render_template(
        "browse.html",
        form=form,
        current_page=page,
        browse_type="transferring_body",
        results=browse_results,
        date_validation_errors=date_validation_errors,
        date_error_fields=date_error_fields,
        breadcrumb_values=breadcrumb_values,
        pagination=pagination,
        filters=filters,
        date_filters=date_filters,
        sorting_orders=sorting_orders,
        num_records_found=num_records_found,
        query_string_parameters={
            k: v for k, v in request.args.items() if k not in "page"
        },
    )


@bp.route("/browse/series/<uuid:_id>", methods=["GET"])
@access_token_sign_in_required
@log_page_view
def browse_series(_id: uuid.UUID):
    """
    Render the browse series view page.

    This function retrieves search results for a specific
    record(s) based on the series 'id' provided
    as list of results on the 'browse-series.html' template.

    Returns:
        A rendered HTML page with series records.
    """
    series = db.session.get(Series, _id)
    body = series.body
    validate_body_user_groups_or_404(body.Name)

    breadcrumb_values = {
        0: {"transferring_body_id": body.BodyId},
        1: {"transferring_body": body.Name},
        2: {"series": series.Name},
    }

    form = SearchForm()
    page = int(request.args.get("page", 1))
    per_page = int(current_app.config["DEFAULT_PAGE_SIZE"])

    date_validation_errors = []
    from_date = None
    to_date = None
    date_filters = {}
    date_error_fields = []

    if len(request.args) > 0:
        (
            date_validation_errors,
            from_date,
            to_date,
            date_filters,
            date_error_fields,
        ) = validate_date_filters(request.args)

    filters = build_filters(request.args, from_date, to_date)
    sorting_orders = build_sorting_orders(request.args)

    # set default sort
    if len(sorting_orders) == 0:
        sorting_orders["last_record_transferred"] = "desc"

    query = build_browse_series_query(
        series_id=_id,
        filters=filters,
        sorting_orders=sorting_orders,
    )

    browse_results = query.paginate(page=page, per_page=per_page)

    total_records = db.session.query(
        func.sum(query.subquery().c.records_held)
    ).scalar()

    if total_records:
        num_records_found = total_records
    else:
        num_records_found = 0

    pagination = get_pagination(page, browse_results.pages)

    return render_template(
        "browse.html",
        form=form,
        current_page=page,
        browse_type="series",
        results=browse_results,
        date_validation_errors=date_validation_errors,
        date_error_fields=date_error_fields,
        breadcrumb_values=breadcrumb_values,
        pagination=pagination,
        filters=filters,
        date_filters=date_filters,
        sorting_orders=sorting_orders,
        num_records_found=num_records_found,
        query_string_parameters={
            k: v for k, v in request.args.items() if k not in "page"
        },
    )


@bp.route("/browse/consignment/<uuid:_id>", methods=["GET"])
@access_token_sign_in_required
@log_page_view
def browse_consignment(_id: uuid.UUID):
    """
    Render the browse consignment view page.

    This function retrieves search results for a specific
    record(s) based on the consignment 'id' provided
    as list of results on the 'browse-consignment.html' template.

    Returns:
        A rendered HTML page with consignment records.
    """
    consignment = db.session.get(Consignment, _id)
    body = consignment.series.body
    validate_body_user_groups_or_404(body.Name)

    series = consignment.series
    breadcrumb_values = {
        0: {"transferring_body_id": body.BodyId},
        1: {"transferring_body": body.Name},
        2: {"series_id": series.SeriesId},
        3: {"series": series.Name},
        4: {"consignment_reference": consignment.ConsignmentReference},
    }

    form = SearchForm()
    page = int(request.args.get("page", 1))
    per_page = int(current_app.config["DEFAULT_PAGE_SIZE"])

    date_validation_errors = []
    from_date = None
    to_date = None
    date_filters = {}
    date_error_fields = []

    if len(request.args) > 0:
        (
            date_validation_errors,
            from_date,
            to_date,
            date_filters,
            date_error_fields,
        ) = validate_date_filters(request.args, browse_consignment=True)

    filters = build_browse_consignment_filters(request.args, from_date, to_date)
    sorting_orders = build_sorting_orders(request.args)

    # set default sort
    if len(sorting_orders) == 0:
        sorting_orders["date_last_modified"] = "desc"

    query = build_browse_consignment_query(
        consignment_id=_id,
        filters=filters,
        sorting_orders=sorting_orders,
    )

    browse_results = query.paginate(page=page, per_page=per_page)

    total_records = query.count()
    if total_records:
        num_records_found = total_records
    else:
        num_records_found = 0

    pagination = get_pagination(page, browse_results.pages)

    return render_template(
        "browse.html",
        form=form,
        current_page=page,
        browse_type="consignment",
        results=browse_results,
        date_validation_errors=date_validation_errors,
        date_error_fields=date_error_fields,
        breadcrumb_values=breadcrumb_values,
        pagination=pagination,
        filters=filters,
        date_filters=date_filters,
        sorting_orders=sorting_orders,
        num_records_found=num_records_found,
        query_string_parameters={
            k: v for k, v in request.args.items() if k not in "page"
        },
    )


@bp.route("/search", methods=["GET"])
@access_token_sign_in_required
@log_page_view
def search():
    form_data = request.form.to_dict()
    args_data = request.args.to_dict()

    # merge both dictionaries (args takes precedence over form if there are overlapping keys)
    params = {**form_data, **args_data}

    transferring_body_id = params.get("transferring_body_id", "")

    ayr_user = AYRUser(session.get("user_groups"))

    if ayr_user.is_standard_user or transferring_body_id:
        if not transferring_body_id:
            transferring_body_id = str(
                Body.query.filter(Body.Name == ayr_user.transferring_body.Name)
                .first()
                .BodyId
            )
        return redirect(
            url_for(
                "main.search_transferring_body",
                _id=transferring_body_id,
                **params,
            )
        )
    else:
        return redirect(url_for("main.search_results_summary", **params))


@bp.route("/search_results_summary", methods=["GET"])
@access_token_sign_in_required
@log_page_view
def search_results_summary():
    ayr_user = AYRUser(session.get("user_groups"))
    if ayr_user.is_standard_user:
        abort(403)

    form = SearchForm()
    per_page = int(current_app.config["DEFAULT_PAGE_SIZE"])
    page = int(request.args.get("page", 1))

    query, search_area = get_query_and_search_area(request)
    filters = {"query": query}
    num_records_found, paginated_results, pagination = 0, [], None

    if query:
        quoted_phrases, single_terms = extract_search_terms(query)
        open_search = setup_opensearch()
        search_fields, sorting = (
            get_open_search_fields_to_search_on_and_sorting(search_area)
        )
        dsl_query = build_search_results_summary_query(
            search_fields, quoted_phrases, single_terms, sorting
        )
        search_results = execute_search(open_search, dsl_query, page, per_page)
        results = search_results["aggregations"][
            "aggregate_by_transferring_body"
        ]["buckets"]

        total_records = 0
        for bucket in results:
            total_records += bucket["doc_count"]

        page_count = calculate_total_pages(len(results), per_page)
        pagination = get_pagination(page, page_count)
        paginated_results = paginate(results, page, per_page)

        if total_records:
            num_records_found = total_records

    return render_template(
        "search-results-summary.html",
        form=form,
        current_page=page,
        filters=filters,
        search_area=search_area,
        results=paginated_results,
        pagination=pagination,
        num_records_found=num_records_found,
        query_string_parameters={
            k: v for k, v in request.args.items() if k not in "page"
        },
        id=None,
    )


@bp.route("/search/transferring_body/<uuid:_id>", methods=["GET"])
@access_token_sign_in_required
@log_page_view
def search_transferring_body(_id: uuid.UUID):
    body = db.session.get(Body, _id)
    validate_body_user_groups_or_404(body.Name)

    form = SearchForm()
    per_page = int(current_app.config["DEFAULT_PAGE_SIZE"])
    page = int(request.args.get("page", 1))
    open_all = get_param("open_all", request)
    sort = get_param("sort", request) or "file_name"
    highlight_tag = f"uuid_prefix_{uuid.uuid4().hex}"

    query, search_area = get_query_and_search_area(request)

    additional_term = request.args.get("search_filter", "").strip()

    check_additional_term(additional_term, query, request.args.copy(), _id)

    if additional_term:
        if " " in additional_term and not (
            additional_term.startswith('"') and additional_term.endswith('"')
        ):
            additional_term = f'"{additional_term}"'

        query = f"{query}+{additional_term}" if query else additional_term

        args = request.args.copy()
        args.pop("search_filter", None)
        args["query"] = query
        return redirect(
            url_for(
                "main.search_transferring_body",
                _id=_id,
                **args,
                _anchor="browse-records",
            )
        )

    filters = {"query": query}

    breadcrumb_values = {
        0: {"query": ""},
        1: {"transferring_body_id": _id},
        2: {"transferring_body": body.Name},
        3: {"search_terms": "‘’"},
    }

    search_terms, results, pagination, num_records_found = (
        [],
        {"hits": {"total": {"value": 0}, "hits": []}},
        None,
        0,
    )

    if query:
        if query.endswith(","):
            query = query[:-1]

        quoted_phrases, single_terms = extract_search_terms(query)
        search_terms = quoted_phrases + single_terms

        breadcrumb_values[0] = {"query": query}
        display_terms = " + ".join(
            [f"‘{term}’" for term in search_terms if term.strip()]
        )
        breadcrumb_values[3]["search_terms"] = display_terms or query

        open_search = setup_opensearch()
        search_fields, sorting = (
            get_open_search_fields_to_search_on_and_sorting(search_area, sort)
        )
        dsl_query = build_search_transferring_body_query(
            search_fields,
            _id,
            highlight_tag,
            quoted_phrases,
            single_terms,
            sorting,
        )

        search_results = execute_search(open_search, dsl_query, page, per_page)
        results = post_process_opensearch_results(
            search_results["hits"]["hits"], sort
        )

        total_records, pagination = get_pagination_info(
            search_results, page, per_page
        )
        num_records_found = total_records

    return render_template(
        "search-transferring-body.html",
        form=form,
        sort=sort,
        current_page=page,
        filters=filters,
        breadcrumb_values=breadcrumb_values,
        results=results,
        num_records_found=num_records_found,
        search_terms=search_terms,
        search_area=search_area,
        pagination=pagination,
        open_all=open_all,
        highlight_tag=highlight_tag,
        query_string_parameters={
            k: v for k, v in request.args.items() if k != "page"
        },
    )


@bp.route("/record/<uuid:record_id>", methods=["GET"])
@access_token_sign_in_required
@log_page_view
def record(record_id: uuid.UUID):
    """
    Render the record details page.

    This function retrieves search results from the session, looks for a specific
    record based on the 'record_id' provided in the query parameters, and renders
    the record details on the 'record.html' template.

    Returns:
        A rendered HTML page with record details.
    """
    form = SearchForm()
    file = db.session.get(File, record_id)
    ayr_user = AYRUser(session.get("user_groups"))
    can_download_records = ayr_user.can_download_records
    presigned_url = None

    if file is None:
        abort(404)

    validate_body_user_groups_or_404(file.consignment.series.body.Name)

    file_metadata = get_file_metadata(file.FileId)

    file_extension = get_file_extension(file)

    can_render_file = (
        file_extension in current_app.config["SUPPORTED_RENDER_EXTENSIONS"]
    )

    breadcrumb_values = generate_breadcrumb_values(file)

    download_filename = get_download_filename(file)
    convertible_extensions = set(
        json.loads(current_app.config["CONVERTIBLE_EXTENSIONS"])
    )
    manifest_url = url_for(
        "main.generate_manifest", record_id=record_id, _external=True
    )
    if not can_render_file and file_extension in convertible_extensions:
        try:
            presigned_url = create_presigned_url_for_access_copy(file)
            can_render_file = True
        except Exception as e:
            current_app.app_logger.error(
                f"Failed to create presigned URL for access copy: {e}"
            )
    else:
        try:
            presigned_url = create_presigned_url(file)
        except Exception as e:
            current_app.app_logger.info(
                f"Failed to create presigned url for document render non-javascript fallback {e}"
            )

    return render_template(
        "record.html",
        form=form,
        record=file_metadata,
        breadcrumb_values=breadcrumb_values,
        download_filename=download_filename,
        can_download_records=can_download_records,
        filters={},
        can_render_file=can_render_file,
        manifest_url=manifest_url,
        file_extension=file_extension,
        presigned_url=presigned_url,
        supported_render_extensions=current_app.config[
            "SUPPORTED_RENDER_EXTENSIONS"
        ],
    )


@bp.route("/download/<uuid:record_id>", methods=["GET"])
@access_token_sign_in_required
@log_page_view
def download_record(record_id: uuid.UUID):
    s3 = boto3.client("s3")
    file = db.session.get(File, record_id)
    ayr_user = AYRUser(session.get("user_groups"))
    can_download_records = ayr_user.can_download_records

    if can_download_records is not True:
        abort(403)

    if file is None:
        abort(404)

    validate_body_user_groups_or_404(file.consignment.series.body.Name)

    bucket = current_app.config["RECORD_BUCKET_NAME"]
    key = f"{file.consignment.ConsignmentReference}/{file.FileId}"

    try:
        s3.head_object(Bucket=bucket, Key=key)
    except ClientError as e:
        if e.response["Error"]["Code"] == "404":
            abort(404)
        else:
            current_app.app_logger.error(
                f"Failed to fetch object from S3 bucket: {e}"
            )
            abort(500)

    download_filename = get_download_endpoint_filename(file)

    try:
        presigned_url = s3.generate_presigned_url(
            "get_object",
            Params={
                "Bucket": bucket,
                "Key": key,
                "ResponseContentDisposition": f"attachment; filename={download_filename}",
            },
            ExpiresIn=3600,
        )
    except Exception as e:
        current_app.app_logger.error(f"Failed to generate presigned URL: {e}")
        abort(500)

    return redirect(presigned_url)


@bp.route("/signed-out", methods=["GET"])
def signed_out():
    return render_template("signed-out.html")


@bp.route("/cookies", methods=["GET"])
def cookies():
    return render_template("cookies.html")


@bp.route("/privacy", methods=["GET"])
def privacy():
    return render_template("privacy.html")


@bp.route("/how-to-use-this-service", methods=["GET"])
def how_to_use():
    return render_template("how-to-use-this-service.html")


@bp.route("/terms-of-use", methods=["GET"])
def terms_of_use():
    return render_template("terms-of-use.html")


@bp.app_errorhandler(HTTPException)
def http_exception(error):
    return render_template(f"{error.code}.html"), error.code


@bp.route("/record/<uuid:record_id>/manifest")
@access_token_sign_in_required
@log_page_view
def generate_manifest(record_id: uuid.UUID) -> Response:
    file = db.session.get(File, record_id)

    if file is None:
        abort(404)

    validate_body_user_groups_or_404(file.consignment.series.body.Name)

    current_app.logger.info(
        f"File object type: {type(file)}, File object: {file}"
    )

    file_name = file.FileName

    manifest_url = f"{url_for('main.generate_manifest', record_id=record_id, _external=True)}"

    file_type = get_file_extension(file)
    convertible_extensions = set(
        json.loads(current_app.config["CONVERTIBLE_EXTENSIONS"])
    )
    if (
        file_type
        in current_app.config["UNIVERSAL_VIEWER_SUPPORTED_APPLICATION_TYPES"]
    ):
<<<<<<< HEAD
        return generate_pdf_manifest(
            file_name, file_url, manifest_url, file_obj=file
        )
=======
        file_url = create_presigned_url(file)
        return generate_pdf_manifest(file_name, file_url, manifest_url)
>>>>>>> 5627adfa
    elif (
        file_type
        in current_app.config["UNIVERSAL_VIEWER_SUPPORTED_IMAGE_TYPES"]
    ):
        s3 = boto3.client("s3")
        bucket = current_app.config["RECORD_BUCKET_NAME"]
        key = f"{file.consignment.ConsignmentReference}/{file.FileId}"
        s3_file_object = s3.get_object(Bucket=bucket, Key=key)
        file_url = create_presigned_url(file)
        return generate_image_manifest(
            file_name, file_url, manifest_url, s3_file_object
        )
    elif file_type in convertible_extensions:
        file_url = create_presigned_url_for_access_copy(file)
        return generate_pdf_manifest(file.FileName, file_url, manifest_url)

    current_app.app_logger.error(
        f"Failed to create manifest for file with ID {file.FileId} as not a supported file type"
    )
    abort(400)<|MERGE_RESOLUTION|>--- conflicted
+++ resolved
@@ -877,14 +877,8 @@
         file_type
         in current_app.config["UNIVERSAL_VIEWER_SUPPORTED_APPLICATION_TYPES"]
     ):
-<<<<<<< HEAD
-        return generate_pdf_manifest(
-            file_name, file_url, manifest_url, file_obj=file
-        )
-=======
         file_url = create_presigned_url(file)
         return generate_pdf_manifest(file_name, file_url, manifest_url)
->>>>>>> 5627adfa
     elif (
         file_type
         in current_app.config["UNIVERSAL_VIEWER_SUPPORTED_IMAGE_TYPES"]
