--- conflicted
+++ resolved
@@ -85,24 +85,11 @@
     # so that multiple browser flags in cli are honoured
     def _create_user_page(username, password) -> Page:
         page.goto("/sign-in")
-<<<<<<< HEAD
-        # Use different field selector for GitHub CI vs local development
-        if os.environ.get("GITHUB_ACTIONS"):
-            page.get_by_label("Username or email").fill(username)
-        else:
-            page.get_by_label("Email address").fill(username)
-        # Use different password field selector for GitHub CI vs local development
-        if os.environ.get("GITHUB_ACTIONS"):
-            page.get_by_role("textbox", name="Password").fill(password)
-        else:
-            page.get_by_label("Password").fill(password)
-=======
         if page.locator("label:has-text('Email')").count() > 0:
             page.get_by_label("Email").first.fill(username)
         else:
             page.get_by_label("Username or email").first.fill(username)
         page.get_by_label("Password").first.fill(password)
->>>>>>> 2567be6c
         page.get_by_role("button", name="Sign in").click()
         return page
 
