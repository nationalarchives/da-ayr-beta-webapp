--- conflicted
+++ resolved
@@ -6,26 +6,6 @@
 {% set assetPath = url_for('static', filename='').rstrip('/') %}
 {% block pageTitle %}{{ config['SERVICE_NAME'] }} – GOV.UK{% endblock %}
 {% block head %}
-<<<<<<< HEAD
-  <meta name="description" content="{{config['SERVICE_NAME']}}">
-  <meta name="keywords" content="GOV.UK, govuk, gov, government, uk, frontend, ui, user interface, jinja, python, flask, port, template, templating, macro, component, design system, html, forms, wtf, wtforms, widget, widgets, demo, example">
-  <meta name="author" content="{{config['DEPARTMENT_NAME']}}">
-  <!--[if gt IE 8]><!--><link rel="stylesheet" type="text/css" href="{{ url_for('static', filename='govuk-frontend-4.7.0.min.css') }}" /><!--<![endif]-->
-  <!--[if IE 8]><link rel="stylesheet" type="text/css" href="{{ url_for('static', filename='govuk-frontend-ie8-4.7.0.min.css') }}" /><![endif]-->
-   <!-- custom css stylesheet -->
-   <link rel="stylesheet" type="text/css" src="{{ url_for('static', filename='poc-search.css') }}" />
-   <link rel="stylesheet" type="text/css" src="{{ url_for('static', filename='index.css') }}" />
-   <link rel="stylesheet" type="text/css" src="{{ url_for('static', filename='signed-out.css') }}" />
-   <link rel="stylesheet" type="text/css" src="{{ url_for('static', filename='footer.css') }}" />
-   <link rel="stylesheet" type="text/css" src="{{ url_for('static', filename='terms-of-use.css') }}" />
-   <link rel="stylesheet" type="text/css" src="{{ url_for('static', filename='header.css') }}" />
-   <link rel="stylesheet" type="text/css" src="{{ url_for('static', filename='record.css') }}" />
-   <link rel="stylesheet" type="text/css" src="{{ url_for('static', filename='browse.css') }}" />
-   <link rel="stylesheet" type="text/css" src="{{ url_for('static', filename='pagination.css') }}" />
-
-   <!-- custom css stylesheet end -->
-  {% assets "css" %}<link href="{{ ASSET_URL }}" rel="stylesheet">{% endassets %}
-=======
     <meta name="description" content="{{ config['SERVICE_NAME'] }}">
     <meta name="keywords"
           content="GOV.UK, govuk, gov, government, uk, frontend, ui, user interface, jinja, python, flask, port, template, templating, macro, component, design system, html, forms, wtf, wtforms, widget, widgets, demo, example">
@@ -65,7 +45,6 @@
     {% assets "css" %}
         <link href="{{ ASSET_URL }}" rel="stylesheet">
     {% endassets %}
->>>>>>> 90e92c8e
 {% endblock %}
 {% block bodyStart %}
     {% if "cookies_policy" not in request.cookies %}
