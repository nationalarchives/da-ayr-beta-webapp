import io
import json
import uuid

import boto3
from flask import (
    abort,
    current_app,
    redirect,
    render_template,
    request,
    send_file,
    session,
    url_for,
)
from sqlalchemy import func
from werkzeug.exceptions import BadRequest, HTTPException

from app.main import bp
from app.main.authorize.access_token_sign_in_required import (
    access_token_sign_in_required,
)
from app.main.authorize.ayr_user import AYRUser
from app.main.authorize.permissions_helpers import (
    validate_body_user_groups_or_404,
)
from app.main.db.models import Body, Consignment, File, Series, db
from app.main.db.queries import (
    build_browse_consignment_query,
    build_browse_query,
    build_browse_series_query,
    build_fuzzy_search_summary_query,
    build_fuzzy_search_transferring_body_query,
)
from app.main.flask_config_helpers import (
    get_keycloak_instance_from_flask_config,
)
from app.main.util.date_filters_validator import validate_date_filters
from app.main.util.filter_sort_builder import (
    build_browse_consignment_filters,
    build_filters,
    build_sorting_orders,
)
from app.main.util.render_utils import (
    generate_breadcrumb_values,
    generate_image_manifest,
    generate_pdf_manifest,
    get_download_filename,
    get_file_details,
    get_file_mimetype,
    manage_static_file,
)

from .forms import SearchForm


@bp.route("/", methods=["GET"])
def index():
    return render_template("index.html")


@bp.route("/sign-out", methods=["GET"])
@access_token_sign_in_required
def sign_out():
    keycloak_openid = get_keycloak_instance_from_flask_config()
    keycloak_openid.logout(session["refresh_token"])
    session.clear()

    return redirect("/signed-out")


@bp.route("/sign-in", methods=["GET"])
def sign_in():
    keycloak_openid = get_keycloak_instance_from_flask_config()
    auth_url = keycloak_openid.auth_url(
        redirect_uri=f"{request.url_root}callback",
        scope="group_mapper_client_scope",
    )

    return redirect(auth_url)


@bp.route("/callback", methods=["GET"])
def callback():
    keycloak_openid = get_keycloak_instance_from_flask_config()
    code = request.args.get("code")
    access_token_response = keycloak_openid.token(
        grant_type="authorization_code",
        code=code,
        redirect_uri=f"{request.url_root}callback",
    )

    session["access_token"] = access_token_response["access_token"]
    session["refresh_token"] = access_token_response["refresh_token"]
    decoded_access_token = keycloak_openid.introspect(session["access_token"])
    session["user_groups"] = decoded_access_token["groups"]
    session["user_id"] = decoded_access_token["sub"]
    ayr_user = AYRUser(session.get("user_groups"))
    if ayr_user.is_all_access_user:
        session["user_type"] = "all_access_user"
    else:
        session["user_type"] = "standard_user"

    return redirect(url_for("main.browse"))


@bp.route("/accessibility", methods=["GET"])
def accessibility():
    return render_template("accessibility.html")


@bp.route("/browse", methods=["GET"])
@access_token_sign_in_required
def browse():
    form = SearchForm()
    page = int(request.args.get("page", 1))
    per_page = int(current_app.config["DEFAULT_PAGE_SIZE"])
    transferring_bodies = []

    ayr_user = AYRUser(session.get("user_groups"))
    if ayr_user.is_standard_user:
        return redirect(
            f"/browse/transferring_body/{ayr_user.transferring_body.BodyId}"
        )
    else:
        # all access user (all_access_user)
        for body in Body.query.all():
            transferring_bodies.append(body.Name)

        date_validation_errors = []
        from_date = None
        to_date = None
        date_filters = {}
        date_error_fields = []

        if len(request.args) > 0:
            (
                date_validation_errors,
                from_date,
                to_date,
                date_filters,
                date_error_fields,
            ) = validate_date_filters(request.args)

        filters = build_filters(request.args, from_date, to_date)
        sorting_orders = build_sorting_orders(request.args)

        # set default sort
        if len(sorting_orders) == 0:
            sorting_orders["transferring_body"] = "asc"

        query = build_browse_query(
            filters=filters,
            sorting_orders=sorting_orders,
        )

        browse_results = query.paginate(page=page, per_page=per_page)

        total_records = db.session.query(
            func.sum(query.subquery().c.records_held)
        ).scalar()

        if total_records:
            num_records_found = total_records
        else:
            num_records_found = 0

        return render_template(
            "browse.html",
            form=form,
            current_page=page,
            browse_type="browse",
            results=browse_results,
            date_validation_errors=date_validation_errors,
            date_error_fields=date_error_fields,
            transferring_bodies=transferring_bodies,
            filters=filters,
            date_filters=date_filters,
            sorting_orders=sorting_orders,
            num_records_found=num_records_found,
            query_string_parameters={
                k: v for k, v in request.args.items() if k not in "page"
            },
            id=None,
        )


@bp.route("/browse/transferring_body/<uuid:_id>", methods=["GET"])
@access_token_sign_in_required
def browse_transferring_body(_id: uuid.UUID):
    """
    Render the browse transferring body view page.

    This function retrieves search results for a specific
    record(s) based on the transferring_body 'id' provided
    as list of results on the 'browse-transferring-body.html' template.

    Returns:
        A rendered HTML page with transferring body records.
    """
    body = db.session.get(Body, _id)
    validate_body_user_groups_or_404(body.Name)

    breadcrumb_values = {0: {"transferring_body": body.Name}}

    form = SearchForm()
    page = int(request.args.get("page", 1))
    per_page = int(current_app.config["DEFAULT_PAGE_SIZE"])

    date_validation_errors = []
    from_date = None
    to_date = None
    date_filters = {}
    date_error_fields = []

    if len(request.args) > 0:
        (
            date_validation_errors,
            from_date,
            to_date,
            date_filters,
            date_error_fields,
        ) = validate_date_filters(request.args)

    filters = build_filters(request.args, from_date, to_date)
    sorting_orders = build_sorting_orders(request.args)

    # set default sort
    if len(sorting_orders) == 0:
        sorting_orders["series"] = "asc"

    query = build_browse_query(
        transferring_body_id=_id,
        filters=filters,
        sorting_orders=sorting_orders,
    )

    browse_results = query.paginate(page=page, per_page=per_page)

    total_records = db.session.query(
        func.sum(query.subquery().c.records_held)
    ).scalar()

    if total_records:
        num_records_found = total_records
    else:
        num_records_found = 0

    return render_template(
        "browse.html",
        form=form,
        current_page=page,
        browse_type="transferring_body",
        results=browse_results,
        date_validation_errors=date_validation_errors,
        date_error_fields=date_error_fields,
        breadcrumb_values=breadcrumb_values,
        filters=filters,
        date_filters=date_filters,
        sorting_orders=sorting_orders,
        num_records_found=num_records_found,
        query_string_parameters={
            k: v for k, v in request.args.items() if k not in "page"
        },
    )


@bp.route("/browse/series/<uuid:_id>", methods=["GET"])
@access_token_sign_in_required
def browse_series(_id: uuid.UUID):
    """
    Render the browse series view page.

    This function retrieves search results for a specific
    record(s) based on the series 'id' provided
    as list of results on the 'browse-series.html' template.

    Returns:
        A rendered HTML page with series records.
    """
    series = db.session.get(Series, _id)
    body = series.body
    validate_body_user_groups_or_404(body.Name)

    breadcrumb_values = {
        0: {"transferring_body_id": body.BodyId},
        1: {"transferring_body": body.Name},
        2: {"series": series.Name},
    }

    form = SearchForm()
    page = int(request.args.get("page", 1))
    per_page = int(current_app.config["DEFAULT_PAGE_SIZE"])

    date_validation_errors = []
    from_date = None
    to_date = None
    date_filters = {}
    date_error_fields = []

    if len(request.args) > 0:
        (
            date_validation_errors,
            from_date,
            to_date,
            date_filters,
            date_error_fields,
        ) = validate_date_filters(request.args)

    filters = build_filters(request.args, from_date, to_date)
    sorting_orders = build_sorting_orders(request.args)

    # set default sort
    if len(sorting_orders) == 0:
        sorting_orders["last_record_transferred"] = "desc"

    query = build_browse_series_query(
        series_id=_id,
        filters=filters,
        sorting_orders=sorting_orders,
    )

    browse_results = query.paginate(page=page, per_page=per_page)

    total_records = db.session.query(
        func.sum(query.subquery().c.records_held)
    ).scalar()

    if total_records:
        num_records_found = total_records
    else:
        num_records_found = 0

    return render_template(
        "browse.html",
        form=form,
        current_page=page,
        browse_type="series",
        results=browse_results,
        date_validation_errors=date_validation_errors,
        date_error_fields=date_error_fields,
        breadcrumb_values=breadcrumb_values,
        filters=filters,
        date_filters=date_filters,
        sorting_orders=sorting_orders,
        num_records_found=num_records_found,
        query_string_parameters={
            k: v for k, v in request.args.items() if k not in "page"
        },
    )


@bp.route("/browse/consignment/<uuid:_id>", methods=["GET"])
@access_token_sign_in_required
def browse_consignment(_id: uuid.UUID):
    """
    Render the browse consignment view page.

    This function retrieves search results for a specific
    record(s) based on the consignment 'id' provided
    as list of results on the 'browse-consignment.html' template.

    Returns:
        A rendered HTML page with consignment records.
    """
    consignment = db.session.get(Consignment, _id)
    body = consignment.series.body
    validate_body_user_groups_or_404(body.Name)

    series = consignment.series
    breadcrumb_values = {
        0: {"transferring_body_id": body.BodyId},
        1: {"transferring_body": body.Name},
        2: {"series_id": series.SeriesId},
        3: {"series": series.Name},
        4: {"consignment_reference": consignment.ConsignmentReference},
    }

    form = SearchForm()
    page = int(request.args.get("page", 1))
    per_page = int(current_app.config["DEFAULT_PAGE_SIZE"])

    date_validation_errors = []
    from_date = None
    to_date = None
    date_filters = {}
    date_error_fields = []

    if len(request.args) > 0:
        (
            date_validation_errors,
            from_date,
            to_date,
            date_filters,
            date_error_fields,
        ) = validate_date_filters(request.args, browse_consignment=True)

    filters = build_browse_consignment_filters(request.args, from_date, to_date)
    sorting_orders = build_sorting_orders(request.args)

    # set default sort
    if len(sorting_orders) == 0:
        sorting_orders["date_last_modified"] = "desc"

    query = build_browse_consignment_query(
        consignment_id=_id,
        filters=filters,
        sorting_orders=sorting_orders,
    )

    browse_results = query.paginate(page=page, per_page=per_page)

    total_records = query.count()
    if total_records:
        num_records_found = total_records
    else:
        num_records_found = 0

    return render_template(
        "browse.html",
        form=form,
        current_page=page,
        browse_type="consignment",
        results=browse_results,
        date_validation_errors=date_validation_errors,
        date_error_fields=date_error_fields,
        breadcrumb_values=breadcrumb_values,
        filters=filters,
        date_filters=date_filters,
        sorting_orders=sorting_orders,
        num_records_found=num_records_found,
        query_string_parameters={
            k: v for k, v in request.args.items() if k not in "page"
        },
    )


@bp.route("/search", methods=["GET"])
@access_token_sign_in_required
def search():
    query = request.form.get("query", "") or request.args.get("query", "")

    transferring_body_id = request.args.get("transferring_body_id", "")

    ayr_user = AYRUser(session.get("user_groups"))

    if ayr_user.is_standard_user or transferring_body_id:
        if not transferring_body_id:
            transferring_body_id = str(
                Body.query.filter(Body.Name == ayr_user.transferring_body.Name)
                .first()
                .BodyId
            )

        return redirect(
            url_for(
                "main.search_transferring_body",
                _id=transferring_body_id,
                query=query,
            )
        )
    else:
        return redirect(url_for("main.search_results_summary", query=query))


@bp.route("/search_results_summary", methods=["GET"])
@access_token_sign_in_required
def search_results_summary():
    form = SearchForm()
    per_page = int(current_app.config["DEFAULT_PAGE_SIZE"])
    page = int(request.args.get("page", 1))

    query = request.form.get("query", "") or request.args.get("query", "")

    filters = {"query": query.strip()}
    search_results = None
    num_records_found = 0

    if query:
        fuzzy_search_summary_query = build_fuzzy_search_summary_query(query)
        search_results = fuzzy_search_summary_query.paginate(
            page=page, per_page=per_page
        )

        total_records = db.session.query(
            func.sum(fuzzy_search_summary_query.subquery().c.records_held)
        ).scalar()
        if total_records:
            num_records_found = total_records

    return render_template(
        "search-results-summary.html",
        form=form,
        current_page=page,
        filters=filters,
        results=search_results,
        num_records_found=num_records_found,
        query_string_parameters={
            k: v for k, v in request.args.items() if k not in "page"
        },
        id=None,
    )


@bp.route("/search/transferring_body/<uuid:_id>", methods=["GET"])
@access_token_sign_in_required
def search_transferring_body(_id: uuid.UUID):
    form = SearchForm()
    search_results = None
    per_page = int(current_app.config["DEFAULT_PAGE_SIZE"])
    num_records_found = 0
    query = (
        request.form.get("query", "").strip()
        or request.args.get("query", "").strip()
    )

    search_filter = request.args.get("search_filter")
    if search_filter:
        search_filter = search_filter.strip()

    page = int(request.args.get("page", 1))

    filters = {"query": query}
    sorting_orders = build_sorting_orders(request.args)

    breadcrumb_values = {
        0: {"query": ""},
        1: {"transferring_body_id": _id},
        2: {"transferring_body": db.session.get(Body, _id).Name},
    }
    search_terms = []

    if query:
        search_terms = [item for item in query.split(",") if item]
        if search_filter:
            search_terms.append(search_filter)
            query += (
                "," + search_filter if len(search_terms) > 0 else search_filter
            )
            filters = {"query": query}

        breadcrumb_values.update({0: {"query": query}})

        display_terms = ""

        for i in range(len(search_terms)):
            if len(search_terms[i].strip()) > 0:
                display_terms += (
                    "‘"
                    + search_terms[i].strip()
                    + "’"
                    + (" + " if i < len(search_terms) - 1 else "")
                )

        breadcrumb_values.update(
            {3: {"search_terms": query if query == "," else display_terms}}
        )

        fuzzy_search_query = build_fuzzy_search_transferring_body_query(
            query,
            transferring_body_id=_id,
            sorting_orders=sorting_orders,
        )

        search_results = fuzzy_search_query.paginate(
            page=page, per_page=per_page
        )

        total_records = fuzzy_search_query.count()
        if total_records:
            num_records_found = total_records

    return render_template(
        "search-transferring-body.html",
        form=form,
        current_page=page,
        filters=filters,
        breadcrumb_values=breadcrumb_values,
        results=search_results,
        num_records_found=num_records_found,
        sorting_orders=sorting_orders,
        search_terms=search_terms,
        query_string_parameters={
            k: v for k, v in request.args.items() if k not in "page"
        },
    )


@bp.route("/record/<uuid:record_id>", methods=["GET"])
@access_token_sign_in_required
def record(record_id: uuid.UUID):
    """
    Render the record details page.

    This function retrieves search results from the session, looks for a specific
    record based on the 'record_id' provided in the query parameters, and renders
    the record details on the 'record.html' template.

    Returns:
        A rendered HTML page with record details.
    """
    form = SearchForm()
    file = db.session.get(File, record_id)
    ayr_user = AYRUser(session.get("user_groups"))
    can_download_records = ayr_user.can_download_records

    if file is None:
        abort(404)

    validate_body_user_groups_or_404(file.consignment.series.body.Name)

    file_metadata, file_type, file_extension = get_file_details(file)

    breadcrumb_values = generate_breadcrumb_values(file)

    download_filename = get_download_filename(file)

    manifest_url = url_for(
        "main.generate_manifest", record_id=record_id, _external=True
    )

    try:
        manage_static_file(file, file_extension)
    except Exception as e:
        current_app.logger.info(f"Error with file IO: {e}")

    return render_template(
        "record.html",
        form=form,
        record=file_metadata,
        breadcrumb_values=breadcrumb_values,
        download_filename=download_filename,
        can_download_records=can_download_records,
        filters={},
        file_type=file_type,
        manifest_url=manifest_url,
        file_extension=file_extension,
    )


@bp.route("/download/<uuid:record_id>")
@access_token_sign_in_required
def download_record(record_id: uuid.UUID):
    file = db.session.get(File, record_id)
<<<<<<< HEAD
    render = request.args.get("render", False)
=======
    ayr_user = AYRUser(session.get("user_groups"))
    can_download_records = ayr_user.can_download_records

    if can_download_records is not True:
        abort(403)
>>>>>>> 1074d1a3

    if file is None:
        abort(404)

    validate_body_user_groups_or_404(file.consignment.series.body.Name)

    s3 = boto3.client("s3")
    bucket = current_app.config["RECORD_BUCKET_NAME"]
    key = f"{file.consignment.ConsignmentReference}/{file.FileId}"

    try:
        s3_file_object = s3.get_object(Bucket=bucket, Key=key)
    except Exception as e:
        current_app.logger.error(f"S3 error: {e}")
        abort(404)

    download_filename = file.FileName

    if file.CiteableReference:
        if len(file.FileName.rsplit(".", 1)) > 1:
            download_filename = (
                file.CiteableReference + "." + file.FileName.rsplit(".", 1)[1]
            )

    try:
        file_content = s3_file_object["Body"].read()
        file_type = download_filename.split(".")[-1].lower()
    except Exception as e:
        current_app.logger.error(f"Error reading S3 file content: {e}")
        abort(500)

    content_type = s3_file_object.get("ContentType", "application/octet-stream")

    if render:
        return send_file(
            io.BytesIO(file_content),
            mimetype=get_file_mimetype(file_type),
            as_attachment=False,
            download_name=download_filename,
        )
    else:
        response = send_file(
            io.BytesIO(file_content),
            mimetype=content_type,
            as_attachment=True,
            download_name=download_filename,
        )
    current_app.logger.info(
        json.dumps({"user_id": session["user_id"], "file": key})
    )
    return response


@bp.route("/signed-out", methods=["GET"])
def signed_out():
    return render_template("signed-out.html")


@bp.route("/cookies", methods=["GET"])
def cookies():
    return render_template("cookies.html")


@bp.route("/privacy", methods=["GET"])
def privacy():
    return render_template("privacy.html")


@bp.route("/how-to-use-this-service", methods=["GET"])
def how_to_use():
    return render_template("how-to-use-this-service.html")


@bp.route("/terms-of-use", methods=["GET"])
def terms_of_use():
    return render_template("terms-of-use.html")


@bp.app_errorhandler(HTTPException)
def http_exception(error):
    return render_template(f"{error.code}.html"), error.code


@bp.route("/record/<uuid:record_id>/manifest")
@access_token_sign_in_required
def generate_manifest(record_id: uuid.UUID):
    file = db.session.get(File, record_id)

    if file is None:
        abort(404)

    validate_body_user_groups_or_404(file.consignment.series.body.Name)

    s3 = boto3.client("s3")
    bucket = current_app.config["RECORD_BUCKET_NAME"]

    key = f"{file.consignment.ConsignmentReference}/{file.FileId}"

    s3_file_object = s3.get_object(Bucket=bucket, Key=key)

    filename = file.FileName
    file_type = filename.split(".")[-1].lower()

    if file_type == "pdf":
        return generate_pdf_manifest(record_id)
    elif file_type in ["png", "jpg", "jpeg"]:
        return generate_image_manifest(s3_file_object, record_id)
    else:
        return http_exception(BadRequest())<|MERGE_RESOLUTION|>--- conflicted
+++ resolved
@@ -642,15 +642,12 @@
 @access_token_sign_in_required
 def download_record(record_id: uuid.UUID):
     file = db.session.get(File, record_id)
-<<<<<<< HEAD
     render = request.args.get("render", False)
-=======
     ayr_user = AYRUser(session.get("user_groups"))
     can_download_records = ayr_user.can_download_records
 
     if can_download_records is not True:
         abort(403)
->>>>>>> 1074d1a3
 
     if file is None:
         abort(404)
