--- conflicted
+++ resolved
@@ -16,13 +16,9 @@
 from app.main import bp
 from app.main.forms import CookiesForm
 
-<<<<<<< HEAD
-from .forms import SearchForm
-=======
 # from app.data.data import consignment_response, consignment_files_response
 
 from keycloak import KeycloakOpenID
->>>>>>> 69a11fda
 
 KEYCLOAK_BASE_URI = os.getenv("KEYCLOAK_BASE_URI")
 KEYCLOAK_CLIENT_ID = os.getenv("KEYCLOAK_CLIENT_ID")
@@ -154,11 +150,6 @@
     return render_template("quick-access.html")
 
 
-<<<<<<< HEAD
-@bp.route("/record", methods=["GET"])
-def record():
-    return render_template("record.html")
-=======
 # @bp.route("/record", methods=["GET"])
 # def record():
 #     return render_template(
@@ -166,7 +157,6 @@
 #         consignment=consignment_response,
 #         consignment_files=consignment_files_response,
 #     )
->>>>>>> 69a11fda
 
 
 @bp.route("/all-departments", methods=["GET"])
