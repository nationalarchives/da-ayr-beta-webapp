--- conflicted
+++ resolved
@@ -16,15 +16,14 @@
     {% include "breadcrumb.html" %}
 {% endwith %}
 <div class="browse-layout">
-    <!-- SORT -->
     {% if num_records_found > 0 %}
+        <!-- SORT -->
         <div class="govuk-form-group sort-container__form">
             <form action="{{ url_for('main.browse_series', _id=request.view_args['_id'], _anchor='browse-records') }}"
                   method="get">
                 {% with dict = sorting_list %}
                     {% include "sorting-list.html" %}
                 {% endwith %}
-<<<<<<< HEAD
             </form>
         </div>
         <!-- TABLE -->
@@ -43,7 +42,7 @@
                         <th scope="col"
                             class="govuk-table__header govuk-table--on-desktop--right-align">Last transfer date</th>
                         <th scope="col"
-                            class="govuk-table__header govuk-table--right-align govuk-table--on-mobile--width-30-percent">
+                            class="govuk-table__header govuk-table--right-align govuk-table--on-mobile--width-20-percent">
                             Record total
                         </th>
                         <th scope="col" class="govuk-table__header">Consignment reference</th>
@@ -68,58 +67,6 @@
             <!-- PAGINATION -->
             {% with view_name='main.browse_series', id=request.view_args['_id'] %}
                 {% include "pagination.html" %}
-=======
-            </div>
-            <!-- TABLE -->
-            <div class="govuk-grid-column-two-thirds browse-grid--two-thirds browse-grid--mobile-table">
-                <table class="govuk-table browse-grid__table"
-                       id="tbl_result"
-                       aria-label="Browse records">
-                    <thead class="govuk-table__head">
-                        <tr class="govuk-table__row">
-                            <th scope="col"
-                                class="govuk-table__header govuk-table--invisible-on-mobile govuk-table--width-30-percent">
-                                Transferring body
-                            </th>
-                            <th scope="col"
-                                class="govuk-table__header govuk-table--invisible-on-mobile">Series reference</th>
-                            <th scope="col"
-                                class="govuk-table__header govuk-table--on-desktop--right-align">
-                                Last transfer date
-                            </th>
-                            <th scope="col"
-                                class="govuk-table__header govuk-table--right-align govuk-table--on-mobile--width-20-percent">
-                                Record total
-                            </th>
-                            <th scope="col" class="govuk-table__header">Consignment reference</th>
-                        </tr>
-                    </thead>
-                    <tbody class="govuk-table__body">
-                        <div class="main-content" id="main-content" role="main">
-                            {% for record in results %}
-                                <tr class="govuk-table__row govuk-table__row-ref">
-                                    <td class="govuk-table__cell govuk-table--invisible-on-mobile word-break">{{ record["transferring_body"] }}</td>
-                                    <td class="govuk-table__cell govuk-table--invisible-on-mobile">{{ record["series"] }}</td>
-                                    <td class="govuk-table__cell govuk-table--on-desktop--right-align">{{ record["last_record_transferred"] }}</td>
-                                    <td class="govuk-table__cell govuk-table--right-align">{{ record["records_held"] | format_number_with_commas }}</td>
-                                    <td class="govuk-table__cell">
-                                        <a href="{{ url_for('main.browse_consignment', _id=record['consignment_id']) }}">{{ record["consignment_reference"] }}</a>
-                                    </td>
-                                </tr>
-                            {% endfor %}
-                        </div>
-                    </tbody>
-                </table>
-                <!-- PAGINATION -->
-                {% with view_name='main.browse_series', id=request.view_args['_id'] %}
-                    {% include "pagination.html" %}
-                {% endwith %}
-                <!-- END PAGINATION -->
-            </div>
-        {% else %}
-            {% with view_type = "browse" %}
-                {% include "no-results-found.html" %}
->>>>>>> c7905006
             {% endwith %}
             <!-- END PAGINATION -->
         </div>
