{% extends "base.html" %}
{% block pageTitle %}Search results – {{ config['SERVICE_NAME'] }} – GOV.UK{% endblock %}
{%- from 'govuk_frontend_jinja/components/inset-text/macro.html' import govukInsetText -%}
{% set breadcrumbs = {} %}
{% if session["user_type"] == "all_access_user" %}
    {%- set _ = breadcrumbs.update({'everything': "All available records"}) -%}
    {%- set _ = breadcrumbs.update({'summary': [breadcrumb_values[0]["query"], "Results summary"]}) -%}
{% endif %}
{%- set _ = breadcrumbs.update({'body': [breadcrumb_values[1]["transferring_body_id"], breadcrumb_values[2]["transferring_body"]] }) -%}
{% if breadcrumb_values[3] %}
    {%- set _ = breadcrumbs.update({'search_terms': breadcrumb_values[3]["search_terms"]}) -%}
{% endif %}
{% set sorting_list = {
    "Series reference (A to Z)": "series_id-asc",
    "Series reference (Z to A)": "series_name-desc",
    "Consignment reference (newest)": "consignment_reference-desc",
    "Consignment reference (oldest)": "consignment_reference-asc",
    "Record opening date (sooner)": "opening_date-desc",
    "Record opening date (later)": "opening_date-asc",
    "File name (A to Z)": "file_name-asc",
    "File name (Z to A)": "file_name-desc",
    "Record status (closed)": "closure_type-asc",
    "Record status (open)": "closure_type-desc"
} %}
{% block beforeContent %}{{ super() }}{% endblock %}
{% block content %}
    <!-- SEARCH  -->
    <div class="govuk-grid-row browse__page desktop mobile">
        {{ super() }}
        {% include "top-search.html" %}
        <!-- TABLE -->
        <div class="govuk-grid-column-full govuk-grid-column-full__page_container">
            <div class="browse-details">
                <h1 class="govuk-heading-l browse__records-found__text"
                    id="browse-records">
                    {% if num_records_found > 0 %}
                        Records found {{ num_records_found }}
                    {% else %}
                        No results found
                    {% endif %}
                </h1>
                <h2 class="govuk-body browse__body">You are viewing</h2>
                <!-- BREAD CRUMB -->
                {% with dict = breadcrumbs %}
                    {% include "breadcrumb.html" %}
                {% endwith %}
                <form action="{{ url_for('main.search_transferring_body', _id = request.view_args['_id'], _anchor='browse-records') }}"
                      method="get">
                    <div class="browse-layout">
                        <!-- SORT -->
                        {% if num_records_found > 0 %}
                            <div class="govuk-grid-column-two-thirds filter-group">
                                {% with dict = sorting_list %}
                                    {% include "sorting-list.html" %}
                                {% endwith %}
                                <form>
                                    <div class="filter-group__checkboxes">
                                        <div class="govuk-checkboxes__item govuk-checkboxes govuk-checkboxes--small">
                                            <input class="govuk-checkboxes__input"
                                                   id="contact"
                                                   name="open_all"
                                                   type="checkbox"
                                                   value="open_all"
                                                   {% if open_all %}checked{% endif %}>
                                            <label class="govuk-label govuk-checkboxes__label" for="contact">Expand all results</label>
                                        </div>
                                        <button type="submit"
                                                class="govuk-button govuk-button__sort-container-update-button"
                                                data-module="govuk-button">Apply</button>
                                    </div>
                                </form>
                            </div>
                            <input type="hidden" name="query" value="{{ filters['query'] }}">
                            <div class="govuk-grid-column-two-thirds browse-grid--two-thirds browse-grid--mobile-table">
                                <table class="govuk-table browse-grid__table"
                                       id="tbl_result"
                                       aria-label="Search records transferring body">
                                    <thead class="govuk-table__head">
                                        <tr class="govuk-table__row">
                                            <th scope="col"
                                                class="govuk-table__header govuk-table__header--with-padding govuk-table--width-30-percent">
                                                Found within
                                            </th>
                                            <th scope="col" class="govuk-table__header">Search results</th>
                                        </tr>
                                    </thead>
                                    <tbody class="govuk-table__body">
                                        <div class="main-content" id="main-content" role="main">
                                            {% if results %}
                                                {% for record in results %}
                                                    {% set main_loop_index = loop.index %}
                                                    <tr class="govuk-table__row govuk-table__row--primary">
                                                        <td class="govuk-table__cell">
<<<<<<< HEAD
                                                            <strong class="{% if record['_source']['closure_type'] == 'Open' %}govuk-tag govuk-tag--green{% elif record['_source']['closure_type'] == 'Closed' %}govuk-tag govuk-tag--red{% elif record['_source']['closure_type'] is none %}{% endif %}">
                                                                {{ record['_source']['closure_type'] }}
                                                            </strong>
                                                        </td>
                                                        <td class="govuk-table__cell govuk-table--right-align">
                                                            {% if record['_source']['opening_date'] %}
                                                                {{ record['_source']['opening_date'] }}
=======
                                                            <div class="govuk-table__cell__data">
                                                                <details class="details-toggle-{{ main_loop_index }}"
                                                                         {% if open_all %}open{% endif %}>
                                                                    <summary />
                                                                </details>
                                                                {% if record['highlight'] %}
                                                                    {% set key = record['highlight'].keys() | list | first | replace('_', ' ') | capitalize %}
                                                                    {{ key }} +{{ record['highlight'].keys() | length - 1 }}
                                                                {% else %}
                                                                    None
                                                                {% endif %}
                                                            </div>
                                                        </td>
                                                        <td class="govuk-table__cell">
                                                            {% if record['highlight'] %}
                                                                {{ record['highlight'].values() | list | first | join(' ... ')| safe }}
>>>>>>> ec268f99
                                                            {% else %}
                                                                None
                                                            {% endif %}
                                                        </td>
                                                    </tr>
                                                    {% set items = record['highlight'].items() | list %}
                                                    {% for key, value in items[1:] %}
                                                        <tr class="govuk-table__row top-row hidden-row-{{ main_loop_index }}">
                                                            <td class="govuk-table__cell govuk-table__cell--with-padding govuk-table__cell--no-pt">
                                                                {{ key | replace('_', ' ') | capitalize }}
                                                            </td>
                                                            <td class="govuk-table__cell govuk-table__cell--no-pt">{{ value | join(' ... ')| safe }}</td>
                                                        </tr>
                                                    {% endfor %}
                                                    <tr class="govuk-table__row top-row hidden-row-{{ main_loop_index }}">
                                                        <td class="govuk-table__cell"></td>
                                                        <td class="govuk-table__cell govuk-table__cell--no-padding">
                                                            <table class="govuk-table govuk-table--inner-table" id="inner-table">
                                                                <thead>
                                                                    <tr>
                                                                        <th scope="col"
                                                                            class="govuk-table__header govuk-table__header--inner-table">
                                                                            Series
                                                                        </th>
                                                                        <th scope="col"
                                                                            class="govuk-table__header govuk-table__header--inner-table">
                                                                            Consignment ref
                                                                        </th>
                                                                        <th scope="col"
                                                                            class="govuk-table__header govuk-table__header--inner-table">
                                                                            Status
                                                                        </th>
                                                                        <th scope="col"
                                                                            class="govuk-table__header govuk-table__header--inner-table govuk-table--right-align">
                                                                            Record opening date
                                                                        </th>
                                                                    </tr>
                                                                </thead>
                                                                <tbody>
                                                                    <tr class="govuk-table__row">
                                                                        <td class="govuk-table__cell govuk-table__cell--metadata">
                                                                            <a href="{{ url_for('main.browse_series', _id= record['_source']['series_id']) }}">{{ record['_source']['series_name'] }}</a>
                                                                        </td>
                                                                        <td class="govuk-table__cell govuk-table__cell--metadata">
                                                                            <a href="{{ url_for('main.browse_consignment', _id= record['_source']['consignment_id']) }}">
                                                                                {{ record['_source']['consignment_reference'] }}
                                                                            </a>
                                                                        </td>
                                                                        <td class="govuk-table__cell govuk-table__cell--metadata">
                                                                            <span class=" govuk-tag govuk-tag--{% if record['_source']['metadata']['closure_type'] == 'Closed' %}red{% else %}green{% endif %} ">
                                                                                {{ record['_source']['metadata']['closure_type'] }}
                                                                            </span>
                                                                        </td>
                                                                        <td class="govuk-table__cell govuk-table__cell--metadata govuk-table--right-align">
                                                                            {% if record['_source']['metadata']['opening_date'] %}
                                                                                {{ record['_source']['metadata']['opening_date'] }}
                                                                            {% else %}
                                                                                –
                                                                            {% endif %}
                                                                        </td>
                                                                    </tr>
                                                                </tbody>
                                                            </table>
                                                        </td>
                                                    </tr>
                                                {% endfor %}
                                            {% endif %}
                                        </div>
                                    </tbody>
                                </table>
                                <!-- PAGINATION -->
                                {% with view_name='main.search_transferring_body', id = request.view_args['_id'] %}
                                    {% include "pagination.html" %}
                                {% endwith %}
                                <!-- END PAGINATION -->
                            </div>
                        {% else %}
                            {% with view_type = "search" %}
                                {% include "no-results-found.html" %}
                            {% endwith %}
                        {% endif %}
                        <!-- FILTERS -->
                        <div class="govuk-grid-column-one-third govuk-grid-column-one-third--browse-all-filters">
                            <div class="browse-all-filter-container">
                                <div class="browse-filter__header">
                                    <h2 class="govuk-heading-m govuk-heading-m--search">
                                        <label class="govuk-label govuk-heading-m govuk-heading-m--search"
                                               for="search_filter">Search within results</label>
                                    </h2>
                                </div>
                                <div class="govuk-form-group govuk-form-group--search-all-filter">
                                    <input class="govuk-input govuk-!-width-full govuk-input--browse-all-input"
                                           id="search_filter"
                                           name="search_filter"
                                           type="text">
                                </div>
                                <div class="search-form__buttons">
                                    <button type="submit"
                                            class="govuk-button govuk-button__search-filters-form-apply-button"
                                            data-module="govuk-button">Apply terms</button>
                                    <a class="govuk-link govuk-link--transferring-filter"
                                       href="{% if session['user_type'] == 'all_access_user' %}{{ url_for('main.browse', _anchor='browse-records') }}{% else %}{{ url_for('main.browse_transferring_body', _id = request.view_args['_id'], _anchor='browse-records') }}{% endif %}">Clear all terms</a>
                                </div>
                                <h3 class="govuk-heading-s govuk-heading-s--search-term">Search terms applied</h3>
                                <div class="ayr-filter-tags">
                                    {% for i in range(search_terms | length) %}
                                        <div class="search-term">
                                            {% if i == 0 %}
                                                {% set new_query = filters['query'].replace(search_terms[i] ~ ',','') %}
                                            {% else %}
                                                {% set new_query = filters['query'].replace(',' ~ search_terms[i],'') %}
                                            {% endif %}
                                            {% if search_terms | length == 1 %}
                                                {% set search_term_url = url_for('main.browse_transferring_body', _id = request.view_args['_id']) %}
                                            {% else %}
                                                {% set search_term_url = url_for('main.search_transferring_body', _id = request.view_args['_id'], query=new_query) %}
                                            {% endif %}
                                            <button type="button"
                                                    class="button-search-term"
                                                    data-module="search-term-button"
                                                    aria-label="Remove filter for '{{ search_terms[i] }}'">
                                                <a href="{{ search_term_url }}">
                                                    {{ search_terms[i] }}
                                                    <img src="{{ url_for('static', filename= 'image/cancel-filters.svg') }}"
                                                         height="30px"
                                                         width="30px"
                                                         class="close-icon"
                                                         alt="">
                                                </a>
                                            </button>
                                        </div>
                                    {% endfor %}
                                </div>
                            </div>
                        </div>
                    </div>
                </form>
            </div>
        </div>
    </div>
{% endblock %}<|MERGE_RESOLUTION|>--- conflicted
+++ resolved
@@ -91,15 +91,6 @@
                                                     {% set main_loop_index = loop.index %}
                                                     <tr class="govuk-table__row govuk-table__row--primary">
                                                         <td class="govuk-table__cell">
-<<<<<<< HEAD
-                                                            <strong class="{% if record['_source']['closure_type'] == 'Open' %}govuk-tag govuk-tag--green{% elif record['_source']['closure_type'] == 'Closed' %}govuk-tag govuk-tag--red{% elif record['_source']['closure_type'] is none %}{% endif %}">
-                                                                {{ record['_source']['closure_type'] }}
-                                                            </strong>
-                                                        </td>
-                                                        <td class="govuk-table__cell govuk-table--right-align">
-                                                            {% if record['_source']['opening_date'] %}
-                                                                {{ record['_source']['opening_date'] }}
-=======
                                                             <div class="govuk-table__cell__data">
                                                                 <details class="details-toggle-{{ main_loop_index }}"
                                                                          {% if open_all %}open{% endif %}>
@@ -116,7 +107,6 @@
                                                         <td class="govuk-table__cell">
                                                             {% if record['highlight'] %}
                                                                 {{ record['highlight'].values() | list | first | join(' ... ')| safe }}
->>>>>>> ec268f99
                                                             {% else %}
                                                                 None
                                                             {% endif %}
@@ -166,13 +156,13 @@
                                                                             </a>
                                                                         </td>
                                                                         <td class="govuk-table__cell govuk-table__cell--metadata">
-                                                                            <span class=" govuk-tag govuk-tag--{% if record['_source']['metadata']['closure_type'] == 'Closed' %}red{% else %}green{% endif %} ">
-                                                                                {{ record['_source']['metadata']['closure_type'] }}
+                                                                            <span class=" govuk-tag govuk-tag--{% if record['_source']['closure_type'] == 'Closed' %}red{% else %}green{% endif %} ">
+                                                                                {{ record['_source']['closure_type'] }}
                                                                             </span>
                                                                         </td>
                                                                         <td class="govuk-table__cell govuk-table__cell--metadata govuk-table--right-align">
-                                                                            {% if record['_source']['metadata']['opening_date'] %}
-                                                                                {{ record['_source']['metadata']['opening_date'] }}
+                                                                            {% if record['_source']['opening_date'] %}
+                                                                                {{ record['_source']['opening_date'] }}
                                                                             {% else %}
                                                                                 –
                                                                             {% endif %}
