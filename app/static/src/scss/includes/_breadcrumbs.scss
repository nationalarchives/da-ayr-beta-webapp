<<<<<<< HEAD
@mixin stacked-breadcrumbs {
  margin-right: 0.625em;
  padding-right: 0.9784em;
  margin-left: 0;
  padding-left: 0;
  float: none;

  &::before {
    content: none;
  }

  &::after {
    content: "";
    display: block;
    position: absolute;
    top: 0;
    bottom: 0;
    right: 0;
    width: 0.4375em;
    height: 0.4375em;
    margin: auto 0;
    -webkit-transform: rotate(45deg);
    -ms-transform: rotate(45deg);
    transform: rotate(45deg);
    border: solid;
    border-width: 1px 1px 0 0;
    border-color: #505a5f;
  }

  &:last-child {
    display: block;
    word-break: break-all;
    line-height: 1.7rem;

    &::after {
      content: none;
    }
  }
}

=======
.govuk-breadcrumbs {
  margin-top: 0;

  &__list-item {
    &:last-child a {
      text-decoration: none;
      font-weight: bold;
      color: black;
      font-size: 1.5rem;
      line-height: 1.8rem;
    }
  }

  &__link--record {
    color: #1d70b8;
    font-size: 1.1rem;
    font-weight: 400;
    margin-top: 0;
>>>>>>> 5dd6bebe

    &--series {
      white-space: nowrap;

<<<<<<< HEAD


.govuk-breadcrumbs {
  &__list-item {
    &:last-child span {
      text-decoration: none;
      font-weight: bold;
      color: black;
      -webkit-text-fill-color: black;
      font-size: 1.5rem;
      line-height: 1.3rem;
      cursor: default;
=======
      &:visited {
        color: #1d70b8;
      }
>>>>>>> 5dd6bebe
    }
  }

  &--file {
    margin-top: 0;
  }

<<<<<<< HEAD
  &--file &__list-item {
    @include stacked_breadcrumbs;
  }

  @include on-mobile {
    &__list-item {
      @include stacked_breadcrumbs;
    }
  }



   &__link--record  {
    color: #1d70b8;
    font-size: 1rem;
    font-weight: 400;
    margin-top: 0;

    &--series  {
      white-space: nowrap;
      color: #1d70b8;

      &:visited {
        color: #1d70b8;
        -webkit-text-fill-color: #1d70b8;
      }
    }

    &--transferring-body {

        flex-wrap: wrap;
        color: #1d70b8;

      &:visited {
        color: #1d70b8;
        -webkit-text-fill-color: #1d70b8;
      }

    }

    &--consignment {
      white-space: nowrap;
      color: #1d70b8;

      &:visited {
        color: #1d70b8;
        -webkit-text-fill-color: #1d70b8;
      }
    }

=======
    &--transferring-body {
      flex-wrap: wrap;

      &:visited {
        color: #1d70b8;
      }
    }

    &--consignment {
      white-space: nowrap;

      &:visited {
        color: #1d70b8;
      }
    }
>>>>>>> 5dd6bebe
  }

  &--record {
    display: flex;
  }
}<|MERGE_RESOLUTION|>--- conflicted
+++ resolved
@@ -1,4 +1,3 @@
-<<<<<<< HEAD
 @mixin stacked-breadcrumbs {
   margin-right: 0.625em;
   padding-right: 0.9784em;
@@ -39,31 +38,9 @@
   }
 }
 
-=======
-.govuk-breadcrumbs {
-  margin-top: 0;
-
-  &__list-item {
-    &:last-child a {
-      text-decoration: none;
-      font-weight: bold;
-      color: black;
-      font-size: 1.5rem;
-      line-height: 1.8rem;
-    }
-  }
-
-  &__link--record {
-    color: #1d70b8;
-    font-size: 1.1rem;
-    font-weight: 400;
-    margin-top: 0;
->>>>>>> 5dd6bebe
-
     &--series {
       white-space: nowrap;
 
-<<<<<<< HEAD
 
 
 .govuk-breadcrumbs {
@@ -76,11 +53,7 @@
       font-size: 1.5rem;
       line-height: 1.3rem;
       cursor: default;
-=======
-      &:visited {
-        color: #1d70b8;
-      }
->>>>>>> 5dd6bebe
+
     }
   }
 
@@ -88,7 +61,6 @@
     margin-top: 0;
   }
 
-<<<<<<< HEAD
   &--file &__list-item {
     @include stacked_breadcrumbs;
   }
@@ -139,23 +111,7 @@
       }
     }
 
-=======
-    &--transferring-body {
-      flex-wrap: wrap;
 
-      &:visited {
-        color: #1d70b8;
-      }
-    }
-
-    &--consignment {
-      white-space: nowrap;
-
-      &:visited {
-        color: #1d70b8;
-      }
-    }
->>>>>>> 5dd6bebe
   }
 
   &--record {
