--- conflicted
+++ resolved
@@ -61,7 +61,6 @@
     return presigned_url
 
 
-<<<<<<< HEAD
 def extract_pdf_pages_as_images(pdf_bytes: bytes) -> List[dict]:
     """Extract PDF pages as images and return page info with base64 thumbnails."""
     try:
@@ -121,7 +120,8 @@
     except Exception as e:
         current_app.logger.error(f"Error extracting PDF pages: {e}")
         return []
-=======
+
+
 def create_presigned_url_for_access_copy(file: File) -> str:
     s3 = boto3.client("s3")
     bucket = current_app.config["ACCESS_COPY_BUCKET"]
@@ -130,7 +130,6 @@
         "get_object", Params={"Bucket": bucket, "Key": key}, ExpiresIn=10
     )
     return presigned_url
->>>>>>> 5627adfa
 
 
 def generate_pdf_manifest(
