--- conflicted
+++ resolved
@@ -52,11 +52,7 @@
     Then the table should display the relevant metadata for the record such as
         "File name"
     """
-<<<<<<< HEAD
-    authenticated_page.goto("/poc-search-view")
-=======
     authenticated_page.goto("/poc-search")
->>>>>>> de4ff1de
     authenticated_page.locator("#searchInput").click()
     authenticated_page.locator("#searchInput").fill("pptx")
     authenticated_page.get_by_role("button", name="Search").click()
