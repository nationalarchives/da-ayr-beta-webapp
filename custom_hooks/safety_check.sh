--- conflicted
+++ resolved
@@ -7,17 +7,10 @@
     curl -sSL https://install.python-poetry.org | python -
 fi
 
-<<<<<<< HEAD
-# Ensure correct safety and typer versions
-echo "Ensuring compatible safety and typer versions..."
-pip install --force-reinstall typer==0.9.0
-pip install --force-reinstall safety==2.3.5
-=======
 # Install safety if not installed
 if ! command -v safety &> /dev/null; then
     echo "Safety is not installed. Installing..."
     pip install safety==3.6.1
 fi
->>>>>>> 0623422f
 # The --ignore flag was added here because the vulnerability with ID 70612 as reported by Safety CLI exists for all the latest versions of Jinja, it can be removed once fixed
 poetry export --without-hashes -f requirements.txt | safety check --full-report --stdin --ignore=70612