--- conflicted
+++ resolved
@@ -717,9 +717,6 @@
         )
 
     @patch("app.main.routes.OpenSearch")
-<<<<<<< HEAD
-    def test_search_transferring_body_result_has_accordion(
-=======
     def test_search_results_timeout_error(
         self, mock_search_client, client: FlaskClient, mock_standard_user
     ):
@@ -749,8 +746,7 @@
         assert b"Bad Gateway" in response.data
 
     @patch("app.main.routes.OpenSearch")
-    def test_search_transferring_body_with_table_data_links(
->>>>>>> 05f407cb
+    def test_search_transferring_body_result_has_accordion(
         self,
         mock_search_client,
         client: FlaskClient,
